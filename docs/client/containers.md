<!-- mdformat-toc start --slug=github --no-anchors --maxlevel=6 --minlevel=2 -->

- [`Config`](#config)
- [`Checkpoint`](#checkpoint)
- [`State`](#state)
- [`Block`](#block)
- [`BlockHeader`](#blockheader)
- [`BlockBody`](#blockbody)
- [`SignedBlock`](#signedblock)
- [`Vote`](#vote)
- [`SignedVote`](#signedvote)
  - [`Attestation`](#attestation)
- [Remarks](#remarks)

<!-- mdformat-toc end -->

# Containers

## Encoding

The containers for various blockchain consensus objects are primarily SSZ objects. To be more prover friendly, the Poseidon2 hasher will be used for hash tree rooting of these objects. However `devnet0` & `devnet1` continue to use the sha256 hasher.

## `Config`

```python
class Config(Container):
    // temporary property to support simplified round robin block production in absence of randao & deposit mechanisms
    num_validators: uint64
    genesis_time: uint64
```

## `Checkpoint`

```python
class Checkpoint(Container):
    root: Bytes32
    slot: uint64
```

## `State`

```python
class State(Container):
    config: Config
    slot: uint64
    latest_block_header: BlockHeader

    latest_justified: Checkpoint
    latest_finalized: Checkpoint

    historical_block_hashes: List[Bytes32, HISTORICAL_ROOTS_LIMIT]
    justified_slots: List[bool, HISTORICAL_ROOTS_LIMIT]

    # Diverged from 3SF-mini.py:
    # Flattened `justifications: Dict[str, List[bool]]` for SSZ compatibility
    justifications_roots: List[Bytes32, HISTORICAL_ROOTS_LIMIT]
    justifications_validators: Bitlist[
        HISTORICAL_ROOTS_LIMIT * VALIDATOR_REGISTRY_LIMIT
    ]
```

## `Block`

```python
class Block(Container):
    slot: uint64
    proposer_index: uin64
    parent_root: Bytes32
    state_root: Bytes32
    body: BlockBody
```

## `BlockHeader`

```python
class BlockHeader(Container):
    slot: uint64
    proposer_index: uin64
    parent_root: Bytes32
    state_root: Bytes32
    body_root: Bytes32
```
<<<<<<< HEAD

## `BlockBody`
=======
>>>>>>> 79b21f97

## `BlockBody`

```python
class BlockBody(Container):
    attestations: List[SignedVote, VALIDATOR_REGISTRY_LIMIT]
```

Remark: `SignedVote` will be replaced by aggregated attestations.

## `SignedBlock`

```python
class SignedBlock(Container):
    message: Block,
    signature: Vector[byte, 4000],
```

## `Vote`

Vote is the attestation data that can be aggregated. Although note there is no aggregation yet in `devnet0`.

```python
class Vote(Container):
    slot: uint64
    head: Checkpoint
    target: Checkpoint
    source: Checkpoint
```

## `SignedVote`

```python
class SignedVote(Container):
<<<<<<< HEAD
    message: Vote,
    signature: Bytes32,
=======
    validator_id: uint64,
    message: Vote,
    # signature over vote message only as it would be aggregated later in attestation
    signature: Vector[byte, 4000],
```

#### `Attestation`

The votes are aggregated in `Attestation` similar to beacon protocol but without complication of committees. This is currently not used in `devnet0`.

```python
class Attestation(Container):
    aggregation_bits: Bitlist[VALIDATOR_REGISTRY_LIMIT]
    message: Vote
    # this is an aggregated zk proof and is not a fix size signature 
    signature: List[byte, 4000]
>>>>>>> 79b21f97
```

## Remarks

- The signature type is still to be determined so `Bytes32` is used in the
  interim. The actual signature size is expected to be a lot larger (~3 KiB).<|MERGE_RESOLUTION|>--- conflicted
+++ resolved
@@ -80,11 +80,6 @@
     state_root: Bytes32
     body_root: Bytes32
 ```
-<<<<<<< HEAD
-
-## `BlockBody`
-=======
->>>>>>> 79b21f97
 
 ## `BlockBody`
 
@@ -119,10 +114,6 @@
 
 ```python
 class SignedVote(Container):
-<<<<<<< HEAD
-    message: Vote,
-    signature: Bytes32,
-=======
     validator_id: uint64,
     message: Vote,
     # signature over vote message only as it would be aggregated later in attestation
@@ -139,7 +130,6 @@
     message: Vote
     # this is an aggregated zk proof and is not a fix size signature 
     signature: List[byte, 4000]
->>>>>>> 79b21f97
 ```
 
 ## Remarks
