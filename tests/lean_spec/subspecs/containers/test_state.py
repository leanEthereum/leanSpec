""" "Tests for the State container and its methods."""

from typing import Dict, List, cast

import pytest

from lean_spec.subspecs.chain import DEVNET_CONFIG
from lean_spec.subspecs.containers import (
    Block,
    BlockBody,
    BlockHeader,
    Checkpoint,
    Config,
    SignedBlock,
    State,
)
<<<<<<< HEAD
from lean_spec.types import Bytes32, StakerIndex, Uint64
=======
from lean_spec.subspecs.containers.slot import Slot
from lean_spec.subspecs.containers.vote import SignedVote, Vote
from lean_spec.subspecs.ssz import hash_tree_root
from lean_spec.types import Boolean, Bytes32, Uint64, ValidatorIndex
>>>>>>> 0ce74b96


@pytest.fixture
def sample_config() -> Config:
    """
    Build a minimal Config for tests.

    Returns
    -------
    Config
        A configuration with 10 validators and genesis_time set to 0.
    """
    # Create and return a simple configuration used across tests.
    return Config(num_validators=Uint64(10), genesis_time=Uint64(0))


@pytest.fixture
def genesis_state(sample_config: Config) -> State:
    """
    Construct a canonical genesis State.

    Parameters
    ----------
    sample_config : Config
        The configuration fixture with validator count and genesis time.

    Returns
    -------
    State
        A fresh genesis state produced by the class factory.
    """
    # Call the canonical genesis factory with the sample configuration values.
    return State.generate_genesis(
        genesis_time=sample_config.genesis_time,
        num_validators=sample_config.num_validators,
    )


def _create_block(
    slot: int, parent_header: BlockHeader, votes: List[SignedVote] | None = None
) -> SignedBlock:
    """
    Helper: construct a valid SignedBlock for a given slot.

    Notes
    -----
    - Uses round-robin proposer selection with modulus 10 (aligned with sample_config).
    - Sets state_root to zero; STF will compute and validate the real root.
    - Accepts an optional list of SignedVote to embed in the body.

    Parameters
    ----------
    slot : int
        Slot number for the new block.
    parent_header : BlockHeader
        The header of the parent block to link against.
    votes : list[SignedVote] | None
        Optional attestations to include.

    Returns
    -------
    SignedBlock
        A signed block wrapper containing the constructed block.
    """
    # Create a block body with the provided votes or an empty list.
    body = BlockBody(attestations=votes or [])
    # Construct the inner block message with correct parent_root linkage.
    block_message = Block(
        slot=Slot(slot),
        proposer_index=ValidatorIndex(slot % 10),  # Using sample_config num_validators
        parent_root=hash_tree_root(parent_header),
        state_root=Bytes32.zero(),  # Placeholder, to be filled in by STF
        body=body,
    )
    # Wrap the block in a SignedBlock with a zero signature for Devnet0.
    return SignedBlock(message=block_message, signature=Bytes32.zero())


def _create_votes(indices: List[int]) -> List[Boolean]:
    """
    Helper: build a validator vote bitlist of required size.

    Parameters
    ----------
    indices : list[int]
        Validator indices that should vote True.

    Returns
    -------
    list[Boolean]
        A bitlist of length VALIDATOR_REGISTRY_LIMIT with True at given indices.
    """
    # Start with an all-false bitlist at registry-limit length.
    votes = [Boolean(False)] * DEVNET_CONFIG.validator_registry_limit.as_int()
    # Flip the positions listed in indices to True.
    for i in indices:
        votes[i] = Boolean(True)
    # Return the completed bitlist.
    return votes


@pytest.fixture
def sample_block_header() -> BlockHeader:
    """
    Produce a zeroed BlockHeader for initializing State.

    Returns
    -------
    BlockHeader
        A header with zero roots and slot 0.
    """
    # Construct and return a minimal header with zeroed fields.
    return BlockHeader(
        slot=Slot(0),
        proposer_index=Uint64(0),
        parent_root=Bytes32.zero(),
        state_root=Bytes32.zero(),
        body_root=Bytes32.zero(),
    )


@pytest.fixture
def sample_checkpoint() -> Checkpoint:
    """
    Produce a zeroed Checkpoint for initializing State.

    Returns
    -------
    Checkpoint
        A checkpoint at slot 0 with zero root.
    """
    # Construct and return a minimal checkpoint.
    return Checkpoint(root=Bytes32.zero(), slot=Slot(0))


@pytest.fixture
def base_state(
    sample_config: Config,
    sample_block_header: BlockHeader,
    sample_checkpoint: Checkpoint,
) -> State:
    """
    Provide a blank State instance for focused unit tests.

    Parameters
    ----------
    sample_config : Config
        Test configuration with 10 validators.
    sample_block_header : BlockHeader
        Zeroed header used as latest_block_header.
    sample_checkpoint : Checkpoint
        Zeroed checkpoint for justified/finalized.

    Returns
    -------
    State
        A State with empty history and justification lists.
    """
    # Build a State with the provided fixtures and no history/justifications.
    return State(
        config=sample_config,
        slot=Slot(0),
        latest_block_header=sample_block_header,
        latest_justified=sample_checkpoint,
        latest_finalized=sample_checkpoint,
        historical_block_hashes=[],
        justified_slots=[],
        justifications_roots=[],
        justifications_validators=[],
    )


def test_get_justifications_empty(base_state: State) -> None:
    """
    get_justifications: empty input yields empty map.

    Steps
    -----
    - Confirm empty roots and validators lists.
    - Call accessor.
    - Expect {}.
    """
    # Sanity: State starts with no justifications data.
    assert not base_state.justifications_roots
    assert not base_state.justifications_validators

    # Reconstruct the map; expect an empty dict.
    justifications = base_state.get_justifications()
    assert justifications == {}


def test_get_justifications_single_root(base_state: State) -> None:
    """
    get_justifications: one root, one vote slice.

    Steps
    -----
    - Provide a single root.
    - Build a votes list of registry-limit length with a few True entries.
    - Expect the map to pair that root with the exact slice.
    """
    # Create a unique root under consideration.
    root1 = Bytes32(b"\x01" * 32)

    # Prepare a vote bitlist with required length; flip two positions to True.
    votes1 = [Boolean(False)] * DEVNET_CONFIG.validator_registry_limit.as_int()
    votes1[2] = Boolean(True)  # Validator 2 voted
    votes1[5] = Boolean(True)  # Validator 5 voted

    # Bake the synthetic justification data into a derived state.
    state_with_data = base_state.model_copy(
        update={
            "justifications_roots": [root1],
            "justifications_validators": votes1,
        }
    )

    # Rebuild the map from the flattened state.
    justifications = state_with_data.get_justifications()

    # The only mapping should be root1 -> votes1.
    expected = {root1: votes1}
    assert justifications == expected


def test_get_justifications_multiple_roots(base_state: State) -> None:
    """
    get_justifications: multiple roots slice correctly.

    Steps
    -----
    - Define three roots and three distinct vote patterns.
    - Concatenate the three vote slices in order.
    - Expect the map to split and assign slices to matching roots.
    """
    # Three distinct roots to track.
    root1 = Bytes32(b"\x01" * 32)
    root2 = Bytes32(b"\x02" * 32)
    root3 = Bytes32(b"\x03" * 32)

    # Validator registry limit length for each vote slice.
    limit = DEVNET_CONFIG.validator_registry_limit.as_int()

    # Build per-root vote slices.
    votes1 = [Boolean(False)] * limit
    votes1[0] = Boolean(True)  # Only validator 0 in favor for root1

    votes2 = [Boolean(False)] * limit
    votes2[1] = Boolean(True)  # Validators 1 and 2 in favor for root2
    votes2[2] = Boolean(True)

    votes3 = [Boolean(True)] * limit  # Unanimous in favor for root3

    # Create a state that encodes the three roots and the concatenated votes.
    state_with_data = base_state.model_copy(
        update={
            "justifications_roots": [root1, root2, root3],
            "justifications_validators": votes1 + votes2 + votes3,
        }
    )

    # Reconstruct the mapping from the flattened representation.
    justifications = state_with_data.get_justifications()

    # Validate that each root maps to its intended slice.
    expected = {root1: votes1, root2: votes2, root3: votes3}
    assert justifications == expected
    # Confirm we have exactly three entries.
    assert len(justifications) == 3


def test_with_justifications_empty(
    sample_config: Config,
    sample_block_header: BlockHeader,
    sample_checkpoint: Checkpoint,
) -> None:
    """
<<<<<<< HEAD
    Test the `is_proposer` method with various slots and validator indices.
    """

    def create_state_at_slot(slot: int) -> State:
        """Create a state object at a given slot."""
        return State(
            config=sample_config,
            slot=Uint64(slot),
            latest_block_header=sample_block_header,
            latest_justified=sample_checkpoint,
            latest_finalized=sample_checkpoint,
            historical_block_hashes=[],
            justified_slots=[],
            justifications_roots=[],
            justifications_validators=[],
            stakers=[],
=======
    with_justifications: writing an empty map clears lists.

    Steps
    -----
    - Seed a state with non-empty flattened justifications.
    - Write an empty map.
    - Expect new state to have empty roots and validators lists.
    - Ensure original state is unchanged.
    """
    # Build a state populated with a single root and a full votes bitlist.
    initial_state = State(
        config=sample_config,
        slot=Slot(0),
        latest_block_header=sample_block_header,
        latest_justified=sample_checkpoint,
        latest_finalized=sample_checkpoint,
        historical_block_hashes=[],
        justified_slots=[],
        justifications_roots=[Bytes32(b"\x01" * 32)],
        justifications_validators=[True] * DEVNET_CONFIG.validator_registry_limit.as_int(),
    )

    # Apply an empty justifications map to get a new state snapshot.
    new_state = initial_state.with_justifications({})

    # New state should have empty flattened fields.
    assert not new_state.justifications_roots
    assert not new_state.justifications_validators

    # Original state remains intact (functional update semantics).
    assert initial_state.justifications_roots
    assert initial_state.justifications_validators


def test_with_justifications_deterministic_order(base_state: State) -> None:
    """
    with_justifications: keys are sorted before flattening.

    Steps
    -----
    - Provide a map in unsorted key order.
    - Expect stored roots to be sorted ascending.
    - Expect flattened votes to follow the sorted order.
    """
    # Two roots to test ordering.
    root1 = Bytes32(b"\x01" * 32)
    root2 = Bytes32(b"\x02" * 32)

    # Build two vote slices of proper length.
    limit = DEVNET_CONFIG.validator_registry_limit.as_int()
    votes1 = [Boolean(False)] * limit
    votes2 = [Boolean(True)] * limit

    # Intentionally supply the dict in unsorted key order.
    justifications = {root2: votes2, root1: votes1}

    # Flatten into a new state; method sorts keys deterministically.
    new_state = base_state.with_justifications(justifications)

    # The stored roots should be [root1, root2].
    assert new_state.justifications_roots == [root1, root2]
    # The flattened validators list should follow the same order.
    assert new_state.justifications_validators == votes1 + votes2
    # Original state remains empty.
    assert not base_state.justifications_roots


def test_with_justifications_invalid_length(base_state: State) -> None:
    """
    with_justifications: invalid vote slice length raises AssertionError.

    Steps
    -----
    - Build a votes list one element too short.
    - Call with_justifications and expect an assertion.
    """
    # Single root key for the map.
    root1 = Bytes32(b"\x01" * 32)

    # Construct an invalid votes bitlist: one short of required length.
    invalid_votes = [Boolean(True)] * (DEVNET_CONFIG.validator_registry_limit - Uint64(1)).as_int()
    justifications = {root1: invalid_votes}

    # The method asserts on incorrect lengths.
    with pytest.raises(AssertionError):
        base_state.with_justifications(justifications)


@pytest.mark.parametrize(
    "justifications_map",
    [
        pytest.param({}, id="empty_justifications"),
        pytest.param({Bytes32(b"\x01" * 32): _create_votes([0])}, id="single_root"),
        pytest.param(
            {
                Bytes32(b"\x01" * 32): _create_votes([0]),
                Bytes32(b"\x02" * 32): _create_votes([1, 2]),
            },
            id="multiple_roots_sorted",
        ),
        pytest.param(
            {
                Bytes32(b"\x02" * 32): _create_votes([1, 2]),
                Bytes32(b"\x01" * 32): _create_votes([0]),
            },
            id="multiple_roots_unsorted",
        ),
        pytest.param(
            {
                Bytes32(b"\x03" * 32): [Boolean(True)]
                * DEVNET_CONFIG.validator_registry_limit.as_int(),
                Bytes32(b"\x01" * 32): _create_votes([0]),
                Bytes32(b"\x02" * 32): _create_votes([1, 2]),
            },
            id="complex_unsorted",
        ),
    ],
)
def test_justifications_roundtrip(
    base_state: State, justifications_map: Dict[Bytes32, List[Boolean]]
) -> None:
    """
    Roundtrip: with_justifications then get_justifications preserves data.

    Steps
    -----
    - Write a map into the state via with_justifications (keys sorted internally).
    - Read it back with get_justifications.
    - Compare against the original map sorted by key.
    """
    # Flatten the provided map into a new state snapshot.
    new_state = base_state.with_justifications(justifications_map)

    # Reconstruct the map from the flattened representation.
    reconstructed_map = new_state.get_justifications()

    # Compute the expected canonical form (sorted by key).
    expected_map = dict(sorted(justifications_map.items()))

    # Assert the roundtrip equality.
    assert reconstructed_map == expected_map


def test_generate_genesis(sample_config: Config) -> None:
    """
    generate_genesis: fields are correctly initialized.

    Steps
    -----
    - Create genesis state from config.
    - Validate config propagation, slot=0, and header body_root.
    - Ensure historical/justification lists start empty.
    """
    # Produce a genesis state from the sample config.
    state = State.generate_genesis(
        genesis_time=sample_config.genesis_time,
        num_validators=sample_config.num_validators,
    )

    # Config in state should match the input.
    assert state.config == sample_config
    # Slot should start at 0.
    assert state.slot == Slot(0)
    # Body root must commit to an empty body at genesis.
    assert state.latest_block_header.body_root == hash_tree_root(BlockBody(attestations=[]))
    # History and justifications must be empty initially.
    assert not state.historical_block_hashes
    assert not state.justified_slots
    assert not state.justifications_roots
    assert not state.justifications_validators


def test_process_slot(genesis_state: State) -> None:
    """
    process_slot: first post-block slot caches pre-block state root.

    Steps
    -----
    - Confirm the latest header has zero state_root at genesis.
    - Call process_slot once; expect it to fill the state_root.
    - Call process_slot again; expect no further changes.
    """
    # At genesis, latest_block_header.state_root is zero.
    assert genesis_state.latest_block_header.state_root == Bytes32.zero()

    # Process one slot; this should backfill the header's state_root.
    state_after_slot = genesis_state.process_slot()

    # The filled root must be the hash of the pre-slot state.
    expected_root = hash_tree_root(genesis_state)
    assert state_after_slot.latest_block_header.state_root == expected_root

    # Re-processing the slot should be a no-op for the state_root.
    state_after_second_slot = state_after_slot.process_slot()
    assert state_after_second_slot.latest_block_header.state_root == expected_root


def test_process_slots(genesis_state: State) -> None:
    """
    process_slots: advances across multiple empty slots.

    Steps
    -----
    - Advance from slot 0 to 5 and verify the slot.
    - Verify the genesis state_root was cached during the first increment.
    - Assert that moving backwards raises an AssertionError.
    """
    # Choose a future slot target.
    target_slot = Slot(5)
    # Advance across empty slots to the target.
    new_state = genesis_state.process_slots(target_slot)

    # The state's slot should equal the target.
    assert new_state.slot == target_slot
    # The header state_root should reflect the genesis state's root.
    assert new_state.latest_block_header.state_root == hash_tree_root(genesis_state)

    # Rewinding is invalid; expect an assertion.
    with pytest.raises(AssertionError):
        new_state.process_slots(Slot(4))


def test_process_block_header_valid(genesis_state: State) -> None:
    """
    process_block_header: valid block updates header-linked fields.

    Steps
    -----
    - Move to slot 1 and build a valid block linked to the current header.
    - Process the header.
    - Verify: genesis becomes justified/finalized, history updated,
      justified_slots marked for slot 0, and latest header set for the new block.
    """
    # Step to slot 1 where we will insert the new block.
    state_at_slot_1 = genesis_state.process_slots(Slot(1))
    # Cache the root of the latest header, i.e., the parent we will vote on.
    genesis_header_root = hash_tree_root(state_at_slot_1.latest_block_header)

    # Build a valid block for slot 1 with proper parent linkage.
    block = _create_block(1, state_at_slot_1.latest_block_header).message

    # Apply header processing to update state.
    new_state = state_at_slot_1.process_block_header(block)

    # The parent (genesis) becomes both finalized and justified.
    assert new_state.latest_finalized.root == genesis_header_root
    assert new_state.latest_justified.root == genesis_header_root
    # History should include the parent's root at index 0.
    assert new_state.historical_block_hashes == [genesis_header_root]
    # Slot 0 should be marked justified.
    assert new_state.justified_slots == [Boolean(True)]
    # Latest header now reflects the processed block's header content.
    assert new_state.latest_block_header.slot == block.slot
    assert new_state.latest_block_header.parent_root == block.parent_root
    # state_root remains zero until the next process_slot call.
    assert new_state.latest_block_header.state_root == Bytes32.zero()


@pytest.mark.parametrize(
    "bad_slot, bad_proposer, bad_parent_root, error_msg",
    [
        (2, 1, None, "Block slot mismatch"),
        (1, 2, None, "Incorrect block proposer"),
        (1, 1, Bytes32(b"\xde" * 32), "Block parent root mismatch"),
    ],
)
def test_process_block_header_invalid(
    genesis_state: State,
    bad_slot: int,
    bad_proposer: int,
    bad_parent_root: Bytes32 | None,
    error_msg: str,
) -> None:
    """
    process_block_header: invalid header fields raise assertions.

    Cases
    -----
    - Slot mismatch: block.slot != state.slot.
    - Wrong proposer: proposer_index != slot % num_validators.
    - Parent mismatch: parent_root != hash_tree_root(latest_header).
    """
    # Move to slot 1; this is the expected slot for the new block.
    state_at_slot_1 = genesis_state.process_slots(Slot(1))
    # Capture parent linkage details for the valid case baseline.
    parent_header = state_at_slot_1.latest_block_header
    parent_root = hash_tree_root(parent_header)

    # Build a block with possibly invalid slot, proposer, or parent root.
    block = Block(
        slot=Slot(bad_slot),
        proposer_index=ValidatorIndex(bad_proposer),
        parent_root=bad_parent_root or parent_root,
        state_root=Bytes32.zero(),
        body=BlockBody(attestations=[]),
    )

    # Expect an AssertionError with the given message for each case.
    with pytest.raises(AssertionError, match=error_msg):
        state_at_slot_1.process_block_header(block)


def test_process_attestations_justification_and_finalization(genesis_state: State) -> None:
    """
    process_attestations: justify a target and finalize the source.

    Scenario
    --------
    - Build a short chain: genesis -> slot 1 -> slot 4.
    - Cast 7/10 votes (≥ 2/3) to justify slot 4 from genesis.
    - Because no other justifiable slot lies between 0 and 4, finalize genesis.
    """
    # Begin from genesis.
    state = genesis_state

    # Move to slot 1 to allow producing a block there.
    state_at_slot_1 = state.process_slots(Slot(1))
    # Create and process the block at slot 1.
    block1 = _create_block(1, state_at_slot_1.latest_block_header)
    state = state_at_slot_1.process_block(block1.message)

    # Move to slot 4 and produce/process a block.
    state_at_slot_4 = state.process_slots(Slot(4))
    block4 = _create_block(4, state_at_slot_4.latest_block_header)
    state = state_at_slot_4.process_block(block4.message)

    # Advance to slot 5 so the header at slot 4 caches its state root.
    state = state.process_slots(Slot(5))

    # Define source (genesis) and target (slot 4) checkpoints for voting.
    genesis_checkpoint = Checkpoint(
        root=cast(Bytes32, state.historical_block_hashes[0]),  # Canonical root for slot 0
        slot=Slot(0),
    )
    checkpoint4 = Checkpoint(
        root=hash_tree_root(state.latest_block_header),  # Root of the block at slot 4
        slot=Slot(4),
    )

    # Create 7 votes from distinct validators (indices 0..6) to reach ≥2/3.
    votes_for_4 = [
        SignedVote(
            data=Vote(
                validator_id=ValidatorIndex(i),
                slot=Slot(4),
                head=checkpoint4,
                target=checkpoint4,
                source=genesis_checkpoint,
            ),
            signature=Bytes32.zero(),
>>>>>>> 0ce74b96
        )
        for i in range(7)
    ]

    # Process attestations directly; returns a new state snapshot.
    new_state = state.process_attestations(votes_for_4)  # type: ignore

    # The target (slot 4) should now be justified.
    assert new_state.latest_justified == checkpoint4
    # The justified bit for slot 4 must be set.
    assert bool(new_state.justified_slots[4]) is True
    # Since no other justifiable slot exists between 0 and 4, genesis is finalized.
    assert new_state.latest_finalized == genesis_checkpoint
    # The per-root vote tracker for the justified target has been cleared.
    assert checkpoint4.root not in new_state.get_justifications()


def test_state_transition_full(genesis_state: State) -> None:
    """
    End-to-end: state_transition processes a full block correctly.

<<<<<<< HEAD
    # Slot 0
    state_slot_0 = create_state_at_slot(0)
    assert state_slot_0.is_proposer(StakerIndex(0)) is True
    assert state_slot_0.is_proposer(StakerIndex(1)) is False

    # Slot 7
    state_slot_7 = create_state_at_slot(7)
    assert state_slot_7.is_proposer(StakerIndex(7)) is True
    assert state_slot_7.is_proposer(StakerIndex(8)) is False

    # Slot 10 (wraps around)
    state_slot_10 = create_state_at_slot(10)
    assert state_slot_10.is_proposer(StakerIndex(0)) is True
    assert state_slot_10.is_proposer(StakerIndex(1)) is False

    # Slot 23 (wraps around)
    state_slot_23 = create_state_at_slot(23)
    assert state_slot_23.is_proposer(StakerIndex(3)) is True
    assert state_slot_23.is_proposer(StakerIndex(2)) is False
=======
    Steps
    -----
    - Start at genesis.
    - Build a valid block for slot 1.
    - Compute expected post-state by calling process_block manually.
    - Set the block's state_root to the expected hash.
    - Run state_transition with valid signatures.
    - Assert resulting state equals the expected post-state.
    - Verify error cases for invalid signatures and bad state root.
    """
    # Begin with the genesis state.
    state = genesis_state

    # Move to slot 1 so we can propose a block.
    state_at_slot_1 = state.process_slots(Slot(1))
    # Build a valid signed block linked to the current latest header.
    signed_block = _create_block(1, state_at_slot_1.latest_block_header)
    block = signed_block.message

    # Manually compute the post-state result of processing this block.
    expected_state = state_at_slot_1.process_block(block)
    # Embed the correct state root into the header to simulate a valid block.
    block_with_correct_root = block.model_copy(
        update={"state_root": hash_tree_root(expected_state)}
    )
    # Keep the original signature wrapper.
    final_signed_block = SignedBlock(
        message=block_with_correct_root, signature=signed_block.signature
    )

    # Run STF and capture the output state.
    final_state = state.state_transition(final_signed_block, valid_signatures=True)

    # The STF result must match the manually computed expected state.
    assert final_state == expected_state

    # Invalid signatures must cause the STF to assert.
    with pytest.raises(AssertionError, match="Block signatures must be valid"):
        state.state_transition(final_signed_block, valid_signatures=False)

    # A block that commits to a wrong state_root must also assert.
    block_with_bad_root = block.model_copy(update={"state_root": Bytes32.zero()})
    signed_block_with_bad_root = SignedBlock(
        message=block_with_bad_root, signature=signed_block.signature
    )
    with pytest.raises(AssertionError, match="Invalid block state root"):
        state.state_transition(signed_block_with_bad_root, valid_signatures=True)
>>>>>>> 0ce74b96
<|MERGE_RESOLUTION|>--- conflicted
+++ resolved
@@ -14,14 +14,10 @@
     SignedBlock,
     State,
 )
-<<<<<<< HEAD
-from lean_spec.types import Bytes32, StakerIndex, Uint64
-=======
 from lean_spec.subspecs.containers.slot import Slot
 from lean_spec.subspecs.containers.vote import SignedVote, Vote
 from lean_spec.subspecs.ssz import hash_tree_root
-from lean_spec.types import Boolean, Bytes32, Uint64, ValidatorIndex
->>>>>>> 0ce74b96
+from lean_spec.types import Boolean, Bytes32, StakerIndex, Uint64
 
 
 @pytest.fixture
@@ -91,7 +87,7 @@
     # Construct the inner block message with correct parent_root linkage.
     block_message = Block(
         slot=Slot(slot),
-        proposer_index=ValidatorIndex(slot % 10),  # Using sample_config num_validators
+        proposer_index=StakerIndex(slot % 10),  # Using sample_config num_validators
         parent_root=hash_tree_root(parent_header),
         state_root=Bytes32.zero(),  # Placeholder, to be filled in by STF
         body=body,
@@ -112,10 +108,10 @@
     Returns
     -------
     list[Boolean]
-        A bitlist of length VALIDATOR_REGISTRY_LIMIT with True at given indices.
+        A bitlist of length STAKER_REGISTRY_LIMIT with True at given indices.
     """
     # Start with an all-false bitlist at registry-limit length.
-    votes = [Boolean(False)] * DEVNET_CONFIG.validator_registry_limit.as_int()
+    votes = [Boolean(False)] * DEVNET_CONFIG.staker_registry_limit.as_int()
     # Flip the positions listed in indices to True.
     for i in indices:
         votes[i] = Boolean(True)
@@ -184,6 +180,7 @@
     return State(
         config=sample_config,
         slot=Slot(0),
+        stakers=[],
         latest_block_header=sample_block_header,
         latest_justified=sample_checkpoint,
         latest_finalized=sample_checkpoint,
@@ -227,7 +224,7 @@
     root1 = Bytes32(b"\x01" * 32)
 
     # Prepare a vote bitlist with required length; flip two positions to True.
-    votes1 = [Boolean(False)] * DEVNET_CONFIG.validator_registry_limit.as_int()
+    votes1 = [Boolean(False)] * DEVNET_CONFIG.staker_registry_limit.as_int()
     votes1[2] = Boolean(True)  # Validator 2 voted
     votes1[5] = Boolean(True)  # Validator 5 voted
 
@@ -263,7 +260,7 @@
     root3 = Bytes32(b"\x03" * 32)
 
     # Validator registry limit length for each vote slice.
-    limit = DEVNET_CONFIG.validator_registry_limit.as_int()
+    limit = DEVNET_CONFIG.staker_registry_limit.as_int()
 
     # Build per-root vote slices.
     votes1 = [Boolean(False)] * limit
@@ -299,24 +296,6 @@
     sample_checkpoint: Checkpoint,
 ) -> None:
     """
-<<<<<<< HEAD
-    Test the `is_proposer` method with various slots and validator indices.
-    """
-
-    def create_state_at_slot(slot: int) -> State:
-        """Create a state object at a given slot."""
-        return State(
-            config=sample_config,
-            slot=Uint64(slot),
-            latest_block_header=sample_block_header,
-            latest_justified=sample_checkpoint,
-            latest_finalized=sample_checkpoint,
-            historical_block_hashes=[],
-            justified_slots=[],
-            justifications_roots=[],
-            justifications_validators=[],
-            stakers=[],
-=======
     with_justifications: writing an empty map clears lists.
 
     Steps
@@ -330,13 +309,14 @@
     initial_state = State(
         config=sample_config,
         slot=Slot(0),
+        stakers=[],
         latest_block_header=sample_block_header,
         latest_justified=sample_checkpoint,
         latest_finalized=sample_checkpoint,
         historical_block_hashes=[],
         justified_slots=[],
         justifications_roots=[Bytes32(b"\x01" * 32)],
-        justifications_validators=[True] * DEVNET_CONFIG.validator_registry_limit.as_int(),
+        justifications_validators=[True] * DEVNET_CONFIG.staker_registry_limit.as_int(),
     )
 
     # Apply an empty justifications map to get a new state snapshot.
@@ -366,7 +346,7 @@
     root2 = Bytes32(b"\x02" * 32)
 
     # Build two vote slices of proper length.
-    limit = DEVNET_CONFIG.validator_registry_limit.as_int()
+    limit = DEVNET_CONFIG.staker_registry_limit.as_int()
     votes1 = [Boolean(False)] * limit
     votes2 = [Boolean(True)] * limit
 
@@ -397,7 +377,7 @@
     root1 = Bytes32(b"\x01" * 32)
 
     # Construct an invalid votes bitlist: one short of required length.
-    invalid_votes = [Boolean(True)] * (DEVNET_CONFIG.validator_registry_limit - Uint64(1)).as_int()
+    invalid_votes = [Boolean(True)] * (DEVNET_CONFIG.staker_registry_limit - Uint64(1)).as_int()
     justifications = {root1: invalid_votes}
 
     # The method asserts on incorrect lengths.
@@ -427,7 +407,7 @@
         pytest.param(
             {
                 Bytes32(b"\x03" * 32): [Boolean(True)]
-                * DEVNET_CONFIG.validator_registry_limit.as_int(),
+                * DEVNET_CONFIG.staker_registry_limit.as_int(),
                 Bytes32(b"\x01" * 32): _create_votes([0]),
                 Bytes32(b"\x02" * 32): _create_votes([1, 2]),
             },
@@ -608,7 +588,7 @@
     # Build a block with possibly invalid slot, proposer, or parent root.
     block = Block(
         slot=Slot(bad_slot),
-        proposer_index=ValidatorIndex(bad_proposer),
+        proposer_index=StakerIndex(bad_proposer),
         parent_root=bad_parent_root or parent_root,
         state_root=Bytes32.zero(),
         body=BlockBody(attestations=[]),
@@ -660,14 +640,13 @@
     votes_for_4 = [
         SignedVote(
             data=Vote(
-                validator_id=ValidatorIndex(i),
+                validator_id=StakerIndex(i),
                 slot=Slot(4),
                 head=checkpoint4,
                 target=checkpoint4,
                 source=genesis_checkpoint,
             ),
             signature=Bytes32.zero(),
->>>>>>> 0ce74b96
         )
         for i in range(7)
     ]
@@ -689,27 +668,6 @@
     """
     End-to-end: state_transition processes a full block correctly.
 
-<<<<<<< HEAD
-    # Slot 0
-    state_slot_0 = create_state_at_slot(0)
-    assert state_slot_0.is_proposer(StakerIndex(0)) is True
-    assert state_slot_0.is_proposer(StakerIndex(1)) is False
-
-    # Slot 7
-    state_slot_7 = create_state_at_slot(7)
-    assert state_slot_7.is_proposer(StakerIndex(7)) is True
-    assert state_slot_7.is_proposer(StakerIndex(8)) is False
-
-    # Slot 10 (wraps around)
-    state_slot_10 = create_state_at_slot(10)
-    assert state_slot_10.is_proposer(StakerIndex(0)) is True
-    assert state_slot_10.is_proposer(StakerIndex(1)) is False
-
-    # Slot 23 (wraps around)
-    state_slot_23 = create_state_at_slot(23)
-    assert state_slot_23.is_proposer(StakerIndex(3)) is True
-    assert state_slot_23.is_proposer(StakerIndex(2)) is False
-=======
     Steps
     -----
     - Start at genesis.
@@ -756,5 +714,4 @@
         message=block_with_bad_root, signature=signed_block.signature
     )
     with pytest.raises(AssertionError, match="Invalid block state root"):
-        state.state_transition(signed_block_with_bad_root, valid_signatures=True)
->>>>>>> 0ce74b96
+        state.state_transition(signed_block_with_bad_root, valid_signatures=True)