"""
Defines the core interface for the Generalized XMSS signature scheme.

Specification for the high-level functions (`key_gen`, `sign`, `verify`).

This constitutes the public API of the signature scheme.
"""

from __future__ import annotations

from typing import List, Tuple

from pydantic import model_validator

from lean_spec.subspecs.xmss.target_sum import (
    PROD_TARGET_SUM_ENCODER,
    TEST_TARGET_SUM_ENCODER,
    TargetSumEncoder,
)
from lean_spec.types import StrictBaseModel, Uint64

from .constants import (
    LEAN_ENV,
    PROD_CONFIG,
    TEST_CONFIG,
    XmssConfig,
)
from .containers import PublicKey, SecretKey, Signature
from .prf import PROD_PRF, TEST_PRF, Prf
from .rand import PROD_RAND, TEST_RAND, Rand
from .subtree import HashSubTree
from .tweak_hash import (
    PROD_TWEAK_HASHER,
    TEST_TWEAK_HASHER,
    TweakHasher,
)
from .types import HashDigestVector
from .utils import expand_activation_time


class GeneralizedXmssScheme(StrictBaseModel):
    """
    Instance of the Generalized XMSS signature scheme for a given config.

    This class enforces strict type checking to ensure only approved component
    implementations are used. Subclasses of the base component types (such as
    SeededPrf or SeededRand) are explicitly rejected.
    """

    config: XmssConfig
    """Configuration parameters for the XMSS scheme."""

    prf: Prf
    """Pseudorandom function for deriving secret values."""

    hasher: TweakHasher
    """Hash function with tweakable domain separation."""

    encoder: TargetSumEncoder
    """Message encoder that produces valid codewords."""

    rand: Rand
    """Random data generator for key generation."""

    @model_validator(mode="after")
    def enforce_strict_types(self) -> "GeneralizedXmssScheme":
        """Validates that only exact approved types are used (rejects subclasses)."""
        checks = {
            "config": XmssConfig,
            "prf": Prf,
            "hasher": TweakHasher,
            "encoder": TargetSumEncoder,
            "rand": Rand,
        }
        for field, expected in checks.items():
            if type(getattr(self, field)) is not expected:
                raise TypeError(
                    f"{field} must be exactly {expected.__name__}, "
                    f"got {type(getattr(self, field)).__name__}"
                )
        return self

    def key_gen(
        self, activation_epoch: Uint64, num_active_epochs: Uint64
    ) -> Tuple[PublicKey, SecretKey]:
        """
        Generates a new cryptographic key pair for a specified range of epochs.

        This is a **randomized** algorithm that establishes a signer's identity using
        the memory-efficient Top-Bottom Tree Traversal approach.

        ### Key Generation Algorithm

        1.  **Expand Activation Time**: Align the requested activation interval to
            `sqrt(LIFETIME)` boundaries to enable efficient tree partitioning.
            This ensures the interval starts at a multiple of `sqrt(LIFETIME)` and
            has a minimum duration of `2 * sqrt(LIFETIME)` epochs.

        2.  **Generate Master Secrets**: Generate PRF key and public parameter `P`.
            The PRF key allows deterministic on-demand regeneration of one-time keys.

        3.  **Generate First Two Bottom Trees**: Create the first two bottom trees
            (covering the initial `2 * sqrt(LIFETIME)` epochs) and keep them in memory.
            Each bottom tree covers `sqrt(LIFETIME)` consecutive epochs.

        4.  **Generate Remaining Bottom Tree Roots**: For all other bottom trees in
            the range, generate only their roots (not the full trees). This saves
            memory since we only need the first two trees for the prepared window.

        5.  **Build Top Tree**: Construct the top tree from all bottom tree roots.
            The top tree's lowest layer contains the bottom tree roots, and it is
            built upward to the global Merkle root.

        ### Memory Efficiency

        Traditional approach: O(LIFETIME) memory
        Top-Bottom approach: O(sqrt(LIFETIME)) memory

        For LOG_LIFETIME=32 (2^32 epochs):
        - Traditional: ~hundreds of GiB
        - Top-Bottom: much more reasonable

        Args:
            activation_epoch: The starting epoch for which this key is valid.
            - Will be aligned downward to `sqrt(LIFETIME)` boundary.
            num_active_epochs: The number of consecutive epochs the key can be used for.
            - Will be rounded up to at least `2 * sqrt(LIFETIME)`.

        Returns:
            A tuple containing the `PublicKey` and `SecretKey`.

        Note:
            The actual activation epoch and num_active_epochs in the returned SecretKey
            may be larger than requested due to alignment requirements.

        For the formal specification of this process, please refer to:
        - "Hash-Based Multi-Signatures for Post-Quantum Ethereum": https://eprint.iacr.org/2025/055
        - "Technical Note: LeanSig for Post-Quantum Ethereum": https://eprint.iacr.org/2025/1332
        - The canonical Rust implementation: https://github.com/b-wagn/hash-sig
        """
        # Retrieve the scheme's configuration parameters.
        config = self.config

        # Ensure the requested activation range is within the scheme's total supported lifetime.
        if activation_epoch + num_active_epochs > config.LIFETIME:
            raise ValueError("Activation range exceeds the key's lifetime.")

        # Generate the random public parameter `P` and the master PRF key.
        # - `P` ensures hash function outputs are unique to this key pair.
        # - PRF key is the single master secret from which all one-time keys are derived.
        parameter = self.rand.parameter()
        prf_key = self.prf.key_gen()

        # Step 1: Expand and align activation time to sqrt(LIFETIME) boundaries.
        start_bottom_tree_index, end_bottom_tree_index = expand_activation_time(
            config.LOG_LIFETIME, int(activation_epoch), int(num_active_epochs)
        )

        num_bottom_trees = end_bottom_tree_index - start_bottom_tree_index
        leafs_per_bottom_tree = 1 << (config.LOG_LIFETIME // 2)

        # Calculate the actual (expanded) activation epoch and count.
        actual_activation_epoch = start_bottom_tree_index * leafs_per_bottom_tree
        actual_num_active_epochs = num_bottom_trees * leafs_per_bottom_tree

        # Step 2: Generate the first two bottom trees (kept in memory).
<<<<<<< HEAD
        print(f"Generating left bottom tree (index {start_bottom_tree_index})...")
        left_bottom_tree = bottom_tree_from_prf_key(
            self.prf,
            self.hasher,
            self.rand,
            config,
            prf_key,
            Uint64(start_bottom_tree_index),
            parameter,
        )
        print(f"Generating right bottom tree (index {start_bottom_tree_index + 1})...")
        right_bottom_tree = bottom_tree_from_prf_key(
            self.prf,
            self.hasher,
            self.rand,
            config,
            prf_key,
            Uint64(start_bottom_tree_index + 1),
            parameter,
=======
        left_bottom_tree = HashSubTree.from_prf_key(
            prf=self.prf,
            hasher=self.hasher,
            rand=self.rand,
            config=config,
            prf_key=prf_key,
            bottom_tree_index=Uint64(start_bottom_tree_index),
            parameter=parameter,
        )
        right_bottom_tree = HashSubTree.from_prf_key(
            prf=self.prf,
            hasher=self.hasher,
            rand=self.rand,
            config=config,
            prf_key=prf_key,
            bottom_tree_index=Uint64(start_bottom_tree_index + 1),
            parameter=parameter,
>>>>>>> 2937bcf7
        )

        # Collect roots for building the top tree.
        bottom_tree_roots: List[HashDigestVector] = [
            left_bottom_tree.root(),
            right_bottom_tree.root(),
        ]

        # Step 3: Generate remaining bottom trees (only their roots).
        for i in range(start_bottom_tree_index + 2, end_bottom_tree_index):
<<<<<<< HEAD
            print(f"Generating remaining bottom tree {i}/{end_bottom_tree_index - 1}...")
            tree = bottom_tree_from_prf_key(
                self.prf,
                self.hasher,
                self.rand,
                config,
                prf_key,
                Uint64(i),
                parameter,
=======
            tree = HashSubTree.from_prf_key(
                prf=self.prf,
                hasher=self.hasher,
                rand=self.rand,
                config=config,
                prf_key=prf_key,
                bottom_tree_index=Uint64(i),
                parameter=parameter,
>>>>>>> 2937bcf7
            )
            bottom_tree_roots.append(tree.root())

        # Step 4: Build the top tree from bottom tree roots.
<<<<<<< HEAD
        print(f"Building top tree from {len(bottom_tree_roots)} bottom tree roots...")
        from .subtree import HashSubTree

=======
>>>>>>> 2937bcf7
        top_tree = HashSubTree.new_top_tree(
            hasher=self.hasher,
            rand=self.rand,
            depth=config.LOG_LIFETIME,
            start_bottom_tree_index=Uint64(start_bottom_tree_index),
            parameter=parameter,
            bottom_tree_roots=bottom_tree_roots,
        )

        # Extract the global root.
        root = top_tree.root()

        # Assemble and return the keys.
        pk = PublicKey(root=root, parameter=parameter)
        sk = SecretKey(
            prf_key=prf_key,
            parameter=parameter,
            activation_epoch=Uint64(actual_activation_epoch),
            num_active_epochs=Uint64(actual_num_active_epochs),
            top_tree=top_tree,
            left_bottom_tree_index=Uint64(start_bottom_tree_index),
            left_bottom_tree=left_bottom_tree,
            right_bottom_tree=right_bottom_tree,
        )
        return pk, sk

    def sign(self, sk: SecretKey, epoch: Uint64, message: bytes) -> Signature:
        """
        Produces a digital signature for a given message at a specific epoch.

        This is a **deterministic** algorithm. Calling `sign` twice with the same
        (sk, epoch, message) triple produces the same signature.

        **CRITICAL SECURITY WARNING**: A secret key for a given epoch must **NEVER** be used
        to sign two different messages. Doing so would reveal parts of the secret key
        and allow an attacker to forge signatures. This is the fundamental security
        property of a synchronized (stateful) signature scheme.

        ### Signing Algorithm

        1.  **Message Encoding with Randomness (`rho`)**: The "Target Sum" scheme
            requires the message hash to be encoded into a `codeword` whose digits
            sum to a predefined target. A direct hash of the message is unlikely to
            satisfy this. Therefore, the algorithm repeatedly hashes the message
            combined with deterministic randomness (`rho`) derived from the PRF
            until a valid `codeword` is found.

        2.  **One-Time Signature**: The `codeword` dictates how the one-time signature is
            formed. For each digit `x_i` in the codeword, the signer reveals an intermediate
            hash value by applying the hash function `x_i` times to the secret start of the
            `i`-th hash chain.
            The collection of these intermediate hashes forms the one-time signature.

        3.  **Merkle Path**: The signer retrieves the Merkle authentication path for the leaf
            corresponding to the current `epoch`. This path proves that the one-time public key
            for this epoch is part of the main public key (the Merkle root).

        Args:
            sk: The secret key to use for signing.
            epoch: The epoch for which the signature is being created.
            message: The message to be signed.

        Returns:
            The resulting `Signature` object.

        For the formal specification of this process, please refer to:
        - "Hash-Based Multi-Signatures for Post-Quantum Ethereum": https://eprint.iacr.org/2025/055
        - "Technical Note: LeanSig for Post-Quantum Ethereum": https://eprint.iacr.org/2025/1332
        - The canonical Rust implementation: https://github.com/b-wagn/hash-sig
        """
        # Retrieve the scheme's configuration parameters.
        config = self.config

        # Verify that the secret key is currently active for the requested signing epoch.
        # Note: range() requires int, so we convert only for the range check
        activation_int = int(sk.activation_epoch)
        num_epochs_int = int(sk.num_active_epochs)
        active_range = range(activation_int, activation_int + num_epochs_int)
        if int(epoch) not in active_range:
            raise ValueError("Key is not active for the specified epoch.")

        # Verify that the epoch is within the prepared interval (covered by loaded bottom trees).
        #
        # With top-bottom tree traversal, only epochs within the prepared interval can be
        # signed without computing additional bottom trees.
        #
        # If the epoch is outside this range, we need to slide the window forward.
        prepared_interval = self.get_prepared_interval(sk)
        if int(epoch) not in prepared_interval:
            raise ValueError(
                f"Epoch {epoch} is outside the prepared interval "
                f"[{prepared_interval.start}, {prepared_interval.stop}). "
                f"Call advance_preparation() to slide the window forward."
            )

        # Find a valid message encoding.
        #
        # This loop repeatedly tries different randomness `rho` until the encoder
        # produces a valid codeword (i.e., one that meets the target sum constraint).
        #
        # The randomness is deterministically derived from the PRF to ensure
        # that signing is reproducible for the same (sk, epoch, message).
        for attempts in range(config.MAX_TRIES):
            # Derive deterministic randomness `rho` from PRF using the attempt counter.
            rho = self.prf.get_randomness(sk.prf_key, epoch, message, Uint64(attempts))
            # Attempt to encode the message with the deterministic `rho`.
            codeword = self.encoder.encode(sk.parameter, message, rho, epoch)
            # If encoding is successful, we've found our `rho` and `codeword`.
            #
            # We can exit the loop.
            if codeword is not None:
                break
        else:
            # This block executes only if the `for` loop completes without a `break`.
            #
            # This means that no valid encoding was found after the maximum number of tries.
            raise RuntimeError(
                f"Failed to find a valid message encoding after {config.MAX_TRIES} tries."
            )

        # Sanity check to ensure the encoder returned a codeword of the correct length.
        if len(codeword) != self.config.DIMENSION:
            raise RuntimeError("Encoding is broken: returned too many or too few chunks.")

        # Compute the one-time signature hashes based on the codeword.
        ots_hashes: List[HashDigestVector] = []
        for chain_index, steps in enumerate(codeword):
            # Derive the secret start of the current chain using the master PRF key.
            start_digest = self.prf.apply(sk.prf_key, epoch, Uint64(chain_index))
            # Walk the hash chain for the number of `steps` specified by the
            # corresponding digit in the codeword.
            #
            # The result is one component of the OTS.
            ots_digest = self.hasher.hash_chain(
                parameter=sk.parameter,
                epoch=epoch,
                chain_index=chain_index,
                start_step=0,
                num_steps=steps,
                start_digest=start_digest,
            )
            ots_hashes.append(ots_digest)

        # Retrieve the Merkle authentication path for the current epoch's leaf.
        # With top-bottom tree traversal, we use combined_path to merge paths from
        # the bottom tree and top tree.

        # Determine which bottom tree contains this epoch.
        leafs_per_bottom_tree = 1 << (config.LOG_LIFETIME // 2)
        boundary = (sk.left_bottom_tree_index + Uint64(1)) * Uint64(leafs_per_bottom_tree)

        if epoch < boundary:
            # Use left bottom tree
            bottom_tree = sk.left_bottom_tree
        else:
            # Use right bottom tree
            bottom_tree = sk.right_bottom_tree

        # Ensure bottom tree exists
        if bottom_tree is None:
            raise ValueError(
                f"Epoch {epoch} requires bottom tree but it is not available. "
                f"Prepared interval may have been exceeded. Call advance_preparation() "
                f"to slide the window forward."
            )

        # Generate the combined authentication path
        from .subtree import combined_path

        path = combined_path(sk.top_tree, bottom_tree, epoch)

        # Assemble and return the final signature, which contains:
        # - The OTS,
        # - The Merkle path,
        # - The randomness `rho` needed for verification.
        from .types import HashDigestList

        return Signature(path=path, rho=rho, hashes=HashDigestList(data=ots_hashes))

    def verify(self, pk: PublicKey, epoch: Uint64, message: bytes, sig: Signature) -> bool:
        r"""
        Verifies a digital signature against a public key, message, and epoch.

        This is a **deterministic** algorithm.

        ### Verification Algorithm

        1.  **Re-encode Message**: The verifier uses the randomness `rho` from the
            signature to re-compute the codeword $x = (x_1, \dots, x_v)$ from the message `m`.
            If the encoding is invalid (e.g., does not meet the target sum), verification fails.

        2.  **Reconstruct One-Time Public Key**: For each intermediate hash $y_i$ in the
            signature's `hashes` field, the verifier completes the corresponding hash chain.
            Since $y_i$ was computed by hashing $x_i$ times, the verifier applies the
            hash function an additional `BASE - 1 - x_i` times to arrive at the
            chain's public endpoint, which is one component of the one-time public key.

        3.  **Compute Merkle Leaf**: The verifier hashes the full set of reconstructed
            chain endpoints to compute the expected Merkle leaf for the given `epoch`.

        4.  **Verify Merkle Path**: The verifier uses the authentication `path` from the
            signature to compute a candidate Merkle root, starting from the leaf computed
            in the previous step. Verification succeeds if and only if this candidate root
            matches the `root` stored in the `PublicKey`.

        Args:
            pk: The public key to verify against.
            epoch: The epoch the signature corresponds to.
            message: The message that was supposedly signed.
            sig: The signature object to be verified.

        Returns:
            `True` if the signature is valid, `False` otherwise.

        For the formal specification of this process, please refer to:
        - "Hash-Based Multi-Signatures for Post-Quantum Ethereum": https://eprint.iacr.org/2025/055
        - "Technical Note: LeanSig for Post-Quantum Ethereum": https://eprint.iacr.org/2025/1332
        - The canonical Rust implementation: https://github.com/b-wagn/hash-sig
        """
        # Retrieve the scheme's configuration parameters.
        config = self.config

        # A signature for an epoch beyond the scheme's lifetime is invalid.
        if epoch > self.config.LIFETIME:
            raise ValueError("The signature is for a future epoch.")

        # Re-encode the message using the randomness `rho` from the signature.
        #
        # If the encoding is invalid (e.g., fails the target sum check), the signature is invalid.
        codeword = self.encoder.encode(pk.parameter, message, sig.rho, epoch)
        if codeword is None:
            return False

        # Reconstruct the one-time public key (the list of chain endpoints).
        chain_ends: List[HashDigestVector] = []
        for chain_index, xi in enumerate(codeword):
            # The signature provides `start_digest`, which is the hash value after `xi` steps.
            start_digest = sig.hashes[chain_index]
            # We must perform the remaining `BASE - 1 - xi` hashing steps
            # to compute the public endpoint of the chain.
            num_steps_remaining = config.BASE - 1 - xi
            end_digest = self.hasher.hash_chain(
                parameter=pk.parameter,
                epoch=epoch,
                chain_index=chain_index,
                start_step=xi,
                num_steps=num_steps_remaining,
                start_digest=start_digest,
            )
            chain_ends.append(end_digest)

        # Verify the Merkle path.
        #
        # This function internally:
        # - Hashes the `chain_ends` to get the leaf node for the epoch,
        # - Uses the `opening` path from the signature to compute a candidate root.
        # - It returns true if and only if this candidate root matches the public key's root.
        from .subtree import verify_path

        return verify_path(
            hasher=self.hasher,
            parameter=pk.parameter,
            root=pk.root,
            position=epoch,
            leaf_parts=chain_ends,
            opening=sig.path,
        )

    def get_activation_interval(self, sk: SecretKey) -> range:
        """
        Returns the epoch range for which this secret key is active.

        The activation interval is `[activation_epoch, activation_epoch + num_active_epochs)`.
        A signature can only be created for an epoch within this range.

        Args:
            sk: The secret key to query.

        Returns:
            A Python range object representing the valid epoch range.
        """
        start = int(sk.activation_epoch)
        end = start + int(sk.num_active_epochs)
        return range(start, end)

    def get_prepared_interval(self, sk: SecretKey) -> range:
        """
        Returns the epoch range currently prepared (covered by loaded bottom trees).

        With top-bottom tree traversal, a secret key maintains a sliding window of
        two consecutive bottom trees. This method returns the range of epochs that
        can be signed with the currently loaded trees, without needing to compute
        additional bottom trees.

        The prepared interval is:
        `[left_bottom_tree_index * sqrt(LIFETIME), (left_bottom_tree_index + 2) * sqrt(LIFETIME))`

        Args:
            sk: The secret key to query.

        Returns:
            A Python range object representing the prepared epoch range.

        Raises:
            ValueError: If the secret key is missing top-bottom tree structures.
        """
        leafs_per_bottom_tree = 1 << (self.config.LOG_LIFETIME // 2)
        start = int(sk.left_bottom_tree_index * Uint64(leafs_per_bottom_tree))
        end = start + (2 * leafs_per_bottom_tree)
        return range(start, end)

    def advance_preparation(self, sk: SecretKey) -> SecretKey:
        """
        Advances the prepared interval by computing the next bottom tree.

        This method implements the "sliding window" strategy for top-bottom tree
        traversal. It:
        1. Computes a new bottom tree for the next interval
        2. Shifts the current right tree to become the new left tree
        3. The newly computed tree becomes the new right tree
        4. Increments `left_bottom_tree_index`

        After this operation, the prepared interval moves forward by `sqrt(LIFETIME)` epochs.

        **When to call**: Call this method after signing with an epoch that is in the
        right half of the prepared interval, to ensure the next epoch range is ready.

        Args:
            sk: The secret key to advance.

        Returns:
            A new SecretKey with the advanced preparation window.

        Raises:
            ValueError: If advancing would exceed the activation interval.
        """
        leafs_per_bottom_tree = 1 << (self.config.LOG_LIFETIME // 2)

        # Check if advancing would exceed the activation interval
        next_prepared_end_epoch = int(
            sk.left_bottom_tree_index * Uint64(leafs_per_bottom_tree)
            + Uint64(3 * leafs_per_bottom_tree)
        )
        activation_interval = self.get_activation_interval(sk)
        if next_prepared_end_epoch > activation_interval.stop:
            # Nothing to do - we're already at the end of the activation interval
            return sk

        # Compute the next bottom tree (the one after the current right tree)
        new_right_tree_index = sk.left_bottom_tree_index + Uint64(2)
        new_right_bottom_tree = HashSubTree.from_prf_key(
            prf=self.prf,
            hasher=self.hasher,
            rand=self.rand,
            config=self.config,
            prf_key=sk.prf_key,
            bottom_tree_index=new_right_tree_index,
            parameter=sk.parameter,
        )

        # Return a new SecretKey with the advanced window
        return sk.model_copy(
            update={
                "left_bottom_tree": sk.right_bottom_tree,
                "right_bottom_tree": new_right_bottom_tree,
                "left_bottom_tree_index": sk.left_bottom_tree_index + Uint64(1),
            }
        )


PROD_SIGNATURE_SCHEME = GeneralizedXmssScheme(
    config=PROD_CONFIG,
    prf=PROD_PRF,
    hasher=PROD_TWEAK_HASHER,
    encoder=PROD_TARGET_SUM_ENCODER,
    rand=PROD_RAND,
)
"""An instance configured for production-level parameters."""

TEST_SIGNATURE_SCHEME = GeneralizedXmssScheme(
    config=TEST_CONFIG,
    prf=TEST_PRF,
    hasher=TEST_TWEAK_HASHER,
    encoder=TEST_TARGET_SUM_ENCODER,
    rand=TEST_RAND,
)
"""A lightweight instance for test environments."""

TARGET_SIGNATURE_SCHEME = TEST_SIGNATURE_SCHEME if LEAN_ENV == "test" else PROD_SIGNATURE_SCHEME
"""The active XMSS signature scheme based on LEAN_ENV environment variable."""<|MERGE_RESOLUTION|>--- conflicted
+++ resolved
@@ -164,27 +164,6 @@
         actual_num_active_epochs = num_bottom_trees * leafs_per_bottom_tree
 
         # Step 2: Generate the first two bottom trees (kept in memory).
-<<<<<<< HEAD
-        print(f"Generating left bottom tree (index {start_bottom_tree_index})...")
-        left_bottom_tree = bottom_tree_from_prf_key(
-            self.prf,
-            self.hasher,
-            self.rand,
-            config,
-            prf_key,
-            Uint64(start_bottom_tree_index),
-            parameter,
-        )
-        print(f"Generating right bottom tree (index {start_bottom_tree_index + 1})...")
-        right_bottom_tree = bottom_tree_from_prf_key(
-            self.prf,
-            self.hasher,
-            self.rand,
-            config,
-            prf_key,
-            Uint64(start_bottom_tree_index + 1),
-            parameter,
-=======
         left_bottom_tree = HashSubTree.from_prf_key(
             prf=self.prf,
             hasher=self.hasher,
@@ -202,7 +181,6 @@
             prf_key=prf_key,
             bottom_tree_index=Uint64(start_bottom_tree_index + 1),
             parameter=parameter,
->>>>>>> 2937bcf7
         )
 
         # Collect roots for building the top tree.
@@ -213,17 +191,6 @@
 
         # Step 3: Generate remaining bottom trees (only their roots).
         for i in range(start_bottom_tree_index + 2, end_bottom_tree_index):
-<<<<<<< HEAD
-            print(f"Generating remaining bottom tree {i}/{end_bottom_tree_index - 1}...")
-            tree = bottom_tree_from_prf_key(
-                self.prf,
-                self.hasher,
-                self.rand,
-                config,
-                prf_key,
-                Uint64(i),
-                parameter,
-=======
             tree = HashSubTree.from_prf_key(
                 prf=self.prf,
                 hasher=self.hasher,
@@ -232,17 +199,10 @@
                 prf_key=prf_key,
                 bottom_tree_index=Uint64(i),
                 parameter=parameter,
->>>>>>> 2937bcf7
             )
             bottom_tree_roots.append(tree.root())
 
         # Step 4: Build the top tree from bottom tree roots.
-<<<<<<< HEAD
-        print(f"Building top tree from {len(bottom_tree_roots)} bottom tree roots...")
-        from .subtree import HashSubTree
-
-=======
->>>>>>> 2937bcf7
         top_tree = HashSubTree.new_top_tree(
             hasher=self.hasher,
             rand=self.rand,
