--- conflicted
+++ resolved
@@ -152,99 +152,4 @@
     start_bottom_tree_index = start // c
     end_bottom_tree_index = end // c
 
-<<<<<<< HEAD
-    return (start_bottom_tree_index, end_bottom_tree_index)
-
-
-def bottom_tree_from_prf_key(
-    prf: "Prf",
-    hasher: "TweakHasher",
-    rand: Rand,
-    config: XmssConfig,
-    prf_key: PRFKey,
-    bottom_tree_index: Uint64,
-    parameter: Parameter,
-) -> "HashSubTree":
-    """
-    Generates a single bottom tree on-demand from the PRF key.
-
-    This is a key component of the top-bottom tree approach: instead of storing all
-    one-time secret keys, we regenerate them on-demand using the PRF. This enables
-    O(sqrt(LIFETIME)) memory usage.
-
-    ### Algorithm
-
-    1.  **Determine epoch range**: Bottom tree `i` covers epochs
-        `[i * sqrt(LIFETIME), (i+1) * sqrt(LIFETIME))`
-
-    2.  **Generate leaves**: For each epoch in parallel:
-        - For each chain (0 to DIMENSION-1):
-          - Derive secret start: `PRF(prf_key, epoch, chain_index)`
-          - Compute public end: hash chain for `BASE - 1` steps
-        - Hash all chain ends to get the leaf
-
-    3.  **Build bottom tree**: Construct the bottom tree from the leaves
-
-    Args:
-        prf: The PRF instance for key derivation.
-        hasher: The tweakable hash instance.
-        rand: Random generator for padding values.
-        config: The XMSS configuration.
-        prf_key: The master PRF secret key.
-        bottom_tree_index: The index of the bottom tree to generate (0, 1, 2, ...).
-        parameter: The public parameter `P` for the hash function.
-
-    Returns:
-        A `HashSubTree` representing the requested bottom tree.
-    """
-    from .tweak_hash import TreeTweak
-
-    # Calculate the number of leaves per bottom tree: sqrt(LIFETIME).
-    leafs_per_bottom_tree = 1 << (config.LOG_LIFETIME // 2)
-
-    # Determine the epoch range for this bottom tree.
-    start_epoch = bottom_tree_index * Uint64(leafs_per_bottom_tree)
-    end_epoch = start_epoch + Uint64(leafs_per_bottom_tree)
-
-    # Generate leaf hashes for all epochs in this bottom tree.
-    leaf_hashes: List[HashDigestVector] = []
-
-    for epoch in range(int(start_epoch), int(end_epoch)):
-
-        # For each epoch, compute the one-time public key (chain endpoints).
-        chain_ends: List[HashDigestVector] = []
-
-        for chain_index in range(config.DIMENSION):
-            # Derive the secret start of the chain from the PRF key.
-            start_digest = prf.apply(prf_key, Uint64(epoch), Uint64(chain_index))
-
-            # Compute the public end by hashing BASE - 1 times.
-            end_digest = hasher.hash_chain(
-                parameter=parameter,
-                epoch=Uint64(epoch),
-                chain_index=chain_index,
-                start_step=0,
-                num_steps=config.BASE - 1,
-                start_digest=start_digest,
-            )
-            chain_ends.append(end_digest)
-
-        # Hash the chain ends to get the leaf for this epoch.
-        leaf_tweak = TreeTweak(level=0, index=epoch)
-        leaf_hash = hasher.apply(parameter, leaf_tweak, chain_ends)
-        leaf_hashes.append(leaf_hash)
-
-    # Build the bottom tree from the leaf hashes.
-    from .subtree import HashSubTree
-
-    return HashSubTree.new_bottom_tree(
-        hasher=hasher,
-        rand=rand,
-        depth=config.LOG_LIFETIME,
-        bottom_tree_index=bottom_tree_index,
-        parameter=parameter,
-        leaves=leaf_hashes,
-    )
-=======
-    return (start_bottom_tree_index, end_bottom_tree_index)
->>>>>>> 2937bcf7
+    return (start_bottom_tree_index, end_bottom_tree_index)