--- conflicted
+++ resolved
@@ -188,7 +188,6 @@
                 # Ensure validator exists in the active set
                 assert validator_id < Uint64(len(validators)), "Validator index out of range"
 
-<<<<<<< HEAD
             public_keys = [validators[vid].get_pubkey() for vid in validator_ids]
             try:
                 verify_aggregated_payload(
@@ -199,14 +198,6 @@
                 )
             except LeanMultisigError as exc:
                 raise AssertionError("Attestation aggregated signature verification failed") from exc
-=======
-                assert signature.verify(
-                    validator.get_pubkey(),
-                    aggregated_attestation.data.slot,
-                    attestation_root,
-                    scheme,
-                ), "Attestation signature verification failed"
->>>>>>> 60b7398a
 
         # Verify proposer attestation signature
         proposer_attestation = self.message.proposer_attestation
