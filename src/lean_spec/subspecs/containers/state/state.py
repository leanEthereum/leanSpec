"""
State Container for the Lean Ethereum consensus specification.

The state contains everything needed for consensus. It tracks the current slot,
recent blocks, and validator attestations. State also records which blocks are
justified and finalized.
"""

from lean_spec.subspecs.ssz.constants import ZERO_HASH
from lean_spec.subspecs.ssz.hash import hash_tree_root
from lean_spec.types import (
    Boolean,
    Bytes32,
    Container,
    Uint64,
    ValidatorIndex,
    is_proposer,
)

from ..block import Block, BlockBody, BlockHeader
from ..block.types import Attestations
from ..checkpoint import Checkpoint
from ..config import Config
from ..slot import Slot
from .types import (
    HistoricalBlockHashes,
    JustificationRoots,
    JustificationValidators,
    JustifiedSlots,
    Validators,
)


class State(Container):
    """The main consensus state object."""

    # Configuration
    config: Config
    """The chain's configuration parameters."""

    # Slot and block tracking
    slot: Slot
    """The current slot number."""

    latest_block_header: BlockHeader
    """The header of the most recent block."""

    # Checkpoints
    latest_justified: Checkpoint
    """The latest justified checkpoint."""

    latest_finalized: Checkpoint
    """The latest finalized checkpoint."""

    # Historical data
    historical_block_hashes: HistoricalBlockHashes
    """A list of historical block root hashes."""

    justified_slots: JustifiedSlots
    """A bitfield indicating which historical slots were justified."""

    validators: Validators
    """Registry of validators tracked by the state."""

    # Justification tracking (flattened for SSZ compatibility)
    justifications_roots: JustificationRoots
    """Roots of justified blocks."""

    justifications_validators: JustificationValidators
    """A bitlist of validators who participated in justifications."""

    @classmethod
    def generate_genesis(cls, genesis_time: Uint64, validators: Validators) -> "State":
        """
        Generate a genesis state with empty history and proper initial values.

        Parameters
        ----------
        genesis_time : Uint64
            The genesis timestamp.
        validators : Validators
            The list of validators in the genesis state.

        Returns:
        -------
        State
            A properly initialized genesis state.
        """
        # Configure the genesis state.
        genesis_config = Config(
            genesis_time=genesis_time,
        )

        # Build the genesis block header for the state.
        genesis_header = BlockHeader(
            slot=Slot(0),
            proposer_index=ValidatorIndex(0),
            parent_root=Bytes32.zero(),
            state_root=Bytes32.zero(),
            body_root=hash_tree_root(BlockBody(attestations=Attestations(data=[]))),
        )

        # Assemble and return the full genesis state.
        return cls(
            config=genesis_config,
            slot=Slot(0),
            latest_block_header=genesis_header,
            latest_justified=Checkpoint.default(),
            latest_finalized=Checkpoint.default(),
            historical_block_hashes=HistoricalBlockHashes(data=[]),
            justified_slots=JustifiedSlots(data=[]),
            validators=validators,
            justifications_roots=JustificationRoots(data=[]),
            justifications_validators=JustificationValidators(data=[]),
        )

<<<<<<< HEAD
    def is_proposer(self, validator_index: ValidatorIndex) -> bool:
        """
        Check if a validator is the proposer for the current slot.

        Parameters
        ----------
        validator_index : ValidatorIndex
            The index of the validator to check.

        Returns:
        -------
        bool
            True if the validator is the proposer for the current slot.
        """
        # Forward to the global proposer function with state context.
        return is_proposer(
            validator_index=validator_index,
            slot=self.slot,
            num_validators=Uint64(self.validators.count),
        )

    def get_justifications(self) -> Dict[Bytes32, List[Boolean]]:
        """
        Reconstruct a map from justified block roots to validator vote lists.

        This method takes the flat state encoding and rebuilds the associative
        structure for easier processing.

        Returns:
        -------
        Dict[Bytes32, List[Boolean]]
            A mapping from justified block root to the list of validator votes.
        """
        # No justified roots means no justifications to reconstruct.
        if not self.justifications_roots:
            return {}

        # Each root has exactly validator_count votes in the flat encoding.
        validator_count = self.validators.count

        # Extract the flattened validator votes.
        flat_votes = list(self.justifications_validators)

        # Reconstruct the map: each root gets its corresponding vote slice.
        return {
            root: flat_votes[i * validator_count : (i + 1) * validator_count]
            for i, root in enumerate(self.justifications_roots)
        }

    def with_justifications(
        self,
        justifications: Dict[Bytes32, List[Boolean]],
    ) -> "State":
        """
        Update the state with a new set of justifications.

        This method flattens the justifications map into the state's flat
        encoding for SSZ compatibility.

        Parameters
        ----------
        justifications : Dict[Bytes32, List[Boolean]]
            A mapping from justified block root to validator vote lists.
=======
    def process_slot(self) -> "State":
        """
        Perform per-slot maintenance tasks.

        If we are on the slot immediately after a block, the latest block header
        has an empty state_root. In that case, cache the pre-block state root into
        that header. Otherwise, no change is required.
>>>>>>> b28b501a

        Returns:
        -------
        State
<<<<<<< HEAD
            A new state with updated justification data.
        """
        # Build the flattened lists from the map, with sorted keys for deterministic order.
        roots_list = []
        votes_list = []
        for root in sorted(justifications.keys()):
            votes = justifications[root]
            # Validate that the vote list has the expected length.
            expected_len = self.validators.count
            if len(votes) != expected_len:
                raise AssertionError(f"Vote list for root {root.hex()} has incorrect length")

            # Add the root to the roots list.
            roots_list.append(root)
            # Extend the flattened list with the votes for this root.
            votes_list.extend(votes)

        # Return a new state object with the updated fields.
        return self.model_copy(
            update={
                "justifications_roots": JustificationRoots(data=roots_list),
                "justifications_validators": JustificationValidators(data=votes_list),
=======
            A new state with latest_block_header.state_root set if needed.
        """
        # If the latest block header already has a state root, no action is needed.
        if self.latest_block_header.state_root != Bytes32.zero():
            return self

        # If the latest block header has no state root, fill it now.
        #
        # This occurs on the first slot after a block.
        # - We compute the root of the current (pre-block) state.
        # - We copy the header and set its state_root to the computed value.
        # - We return a new state with the updated header in place.
        return self.model_copy(
            update={
                "latest_block_header": self.latest_block_header.model_copy(
                    update={"state_root": hash_tree_root(self)}
                )
>>>>>>> b28b501a
            }
        )

    def process_slots(self, target_slot: Slot) -> "State":
        """
        Advance the state through empty slots up to, but not including, target_slot.

        The loop:
          - Performs per-slot maintenance (e.g., state root caching).
          - Increments the slot counter after each call.
        The function returns a new state with slot == target_slot.

        Parameters
        ----------
        target_slot : Slot
            The slot to reach by processing empty slots.

        Returns:
        -------
        State
            A new state that has progressed to target_slot.

        Raises:
        ------
        AssertionError
            If target_slot is not in the future.
        """
        # The target must be strictly greater than the current slot.
        assert self.slot < target_slot, "Target slot must be in the future"

        # Work on a local variable. Do not mutate self.
        state = self

        # Step through each missing slot:
        while state.slot < target_slot:
            # Per-Slot Housekeeping & Slot Increment
            #
            # This single statement performs two tasks for each empty slot
            # in a single, immutable update:
            #
            # 1. State Root Caching (Conditional):
            #    It checks if the latest block header has an empty state root.
            #    This is true only for the *first* empty slot immediately
            #    following a block.
            #
            #    - If it is empty, we must cache the pre-block state root
            #    (the hash of the state *before* this slot increment) into that
            #    header. We do this by:
            #    a) Computing the root of the current (pre-block) state.
            #    b) Creating a *new* header object with this computed state root
            #       to be included in the update.
            #
            #    - If the state root is *not* empty, it means we are in a
            #    sequence of empty slots, and we simply use the existing header.
            #
            # 2. Slot Increment:
            #    It always increments the slot number by one.
            #
            state = state.model_copy(
                update={
                    "latest_block_header": (
                        state.latest_block_header.model_copy(
                            update={"state_root": hash_tree_root(state)}
                        )
                        if state.latest_block_header.state_root == Bytes32.zero()
                        else state.latest_block_header
                    ),
                    "slot": Slot(state.slot + Slot(1)),
                }
            )

        # Reached the target slot. Return the advanced state.
        return state

    def process_block_header(self, block: Block) -> "State":
        """
        Validate the block header and update header-linked state.

        Checks:
          - The block slot equals the current state slot.
          - The block slot is newer than the latest header slot.
          - The proposer index matches the round-robin selection.
          - The parent root matches the hash of the latest block header.

        Updates:
          - For the first post-genesis block, mark genesis as justified/finalized.
          - Append the parent root to historical hashes.
          - Append the justified bit for the parent (true only for genesis).
          - Insert ZERO_HASH entries for any skipped empty slots.
          - Set latest_block_header for the new block with an empty state_root.

        Parameters
        ----------
        block : Block
            The block whose header is being processed.

        Returns:
        -------
        State
            A new state with header-related fields updated.

        Raises:
        ------
        AssertionError
            If any header check fails.
        """
        # Validation
        parent_header = self.latest_block_header
        parent_root = hash_tree_root(parent_header)

        # The block must be for the current slot.
        assert block.slot == self.slot, "Block slot mismatch"

        # The block must be newer than the current latest header.
        assert block.slot > parent_header.slot, "Block is older than latest header"

        # The proposer must be the expected validator for this slot.
        assert is_proposer(
            validator_index=block.proposer_index,
            slot=self.slot,
            num_validators=Uint64(self.validators.count),
        ), "Incorrect block proposer"

        # The declared parent must match the hash of the latest block header.
        assert block.parent_root == parent_root, "Block parent root mismatch"

        # State Updates

        # Special case: first block after genesis.
        is_genesis_parent = parent_header.slot == Slot(0)
        new_latest_justified = (
            self.latest_justified.model_copy(update={"root": parent_root})
            if is_genesis_parent
            else self.latest_justified
        )
        new_latest_finalized = (
            self.latest_finalized.model_copy(update={"root": parent_root})
            if is_genesis_parent
            else self.latest_finalized
        )

        # If there were empty slots between parent and this block, fill them.
        num_empty_slots = (block.slot - parent_header.slot - Slot(1)).as_int()

        # Build new historical hashes list
        new_historical_hashes_data = (
            list(self.historical_block_hashes) + [parent_root] + ([ZERO_HASH] * num_empty_slots)
        )

        # Build new justified slots list
        new_justified_slots_data = (
            list(self.justified_slots)
            + [Boolean(is_genesis_parent)]
            + ([Boolean(False)] * num_empty_slots)
        )

        # Construct the new latest block header.
        #
        # Leave state_root empty; it will be filled by the next slot processing.
        new_header = BlockHeader(
            slot=block.slot,
            proposer_index=block.proposer_index,
            parent_root=block.parent_root,
            body_root=hash_tree_root(block.body),
            state_root=Bytes32.zero(),
        )

        # Final Immutable Copy
        #
        # Return the state with all header updates applied in one go.
        return self.model_copy(
            update={
                "latest_justified": new_latest_justified,
                "latest_finalized": new_latest_finalized,
                "historical_block_hashes": self.historical_block_hashes.__class__(
                    data=new_historical_hashes_data
                ),
                "justified_slots": self.justified_slots.__class__(data=new_justified_slots_data),
                "latest_block_header": new_header,
            }
        )

    def process_block(self, block: Block) -> "State":
        """
        Apply full block processing including header and body.

        Parameters
        ----------
        block : Block
            The block to process.

        Returns:
        -------
        State
            A new state with the processed block.
        """
        # First process the block header.
        state = self.process_block_header(block)

        # Process justification attestations.
        return state.process_attestations(block.body.attestations)

    def process_attestations(
        self,
        attestations: Attestations,
    ) -> "State":
        """
        Apply attestations and update justification/finalization
        according to the Lean Consensus 3SF-mini rules.

        This simplified consensus mechanism:
        1. Processes each attestation
        2. Updates justified status for target checkpoints
        3. Applies finalization rules based on justified status

        Parameters
        ----------
        attestations : Attestations
            The list of attestations to process.

        Returns:
        -------
        State
            A new state with updated justification/finalization.
        """
        # Start with current justifications and finalization state.
        justified_slots = list(self.justified_slots)
        latest_justified = self.latest_justified
        latest_finalized = self.latest_finalized

        # Process each attestation in the block.
        for attestation in attestations:
            attestation_data = attestation.data
            source = attestation_data.source
            target = attestation_data.target

            # Validate that this is a reasonable attestation (source comes before target).
            if source.slot.as_int() >= target.slot.as_int():
                continue  # Skip invalid attestation

            # Check if source checkpoint is justified.
            source_slot_int = source.slot.as_int()
            target_slot_int = target.slot.as_int()

            # Ensure we have enough justified slots history.
            if source_slot_int < len(justified_slots):
                source_is_justified = justified_slots[source_slot_int]
            else:
                continue  # Source is too far in the past

            # If source is justified, consider justifying the target.
            if (
                source_is_justified
                and target_slot_int < len(justified_slots)
                and justified_slots[target_slot_int]
            ):
                # Target is already justified, check for finalization.
                if (
                    source.slot.as_int() + 1 == target.slot.as_int()
                    and latest_justified.slot.as_int() < target.slot.as_int()
                ):
                    # Consecutive justified checkpoints -> finalize the source.
                    latest_finalized = source
                    latest_justified = target

            else:
                # Try to justify the target if source is justified.
                if source_is_justified:
                    # Ensure justified_slots is long enough, then mark the target slot.
                    while len(justified_slots) <= target_slot_int:
                        justified_slots.append(Boolean(False))
                    justified_slots[target_slot_int] = Boolean(True)

                    # Update latest_justified if this target is newer.
                    if target.slot.as_int() > latest_justified.slot.as_int():
                        latest_justified = target

        # Return the updated state.
        return self.model_copy(
            update={
                "justified_slots": self.justified_slots.__class__(data=justified_slots),
                "latest_justified": latest_justified,
                "latest_finalized": latest_finalized,
            }
        )

    def state_transition(self, block: Block, valid_signatures: bool = True) -> "State":
        """
        Apply the complete state transition function for a block.

        This method represents the full state transition function:
        1. Validate signatures if required
        2. Process slots up to the block's slot
        3. Process the block header and body
        4. Validate the computed state root

        Parameters
        ----------
        block : Block
            The block to apply to the state.
        valid_signatures : bool, optional
            Whether to validate block signatures. Defaults to True.

        Returns:
        -------
        State
            A new state after applying the block.

        Raises:
        ------
        AssertionError
            If signature validation fails or state root is invalid.
        """
        # Validate signatures if required
        if not valid_signatures:
            raise AssertionError("Block signatures must be valid")

        # First, process any intermediate slots.
        state = self.process_slots(block.slot)

        # Process the block itself.
        new_state = state.process_block(block)

        # Validate that the block's state root matches the computed state
        computed_state_root = hash_tree_root(new_state)
        if block.state_root != computed_state_root:
            raise AssertionError("Invalid block state root")

        return new_state<|MERGE_RESOLUTION|>--- conflicted
+++ resolved
@@ -114,7 +114,6 @@
             justifications_validators=JustificationValidators(data=[]),
         )
 
-<<<<<<< HEAD
     def is_proposer(self, validator_index: ValidatorIndex) -> bool:
         """
         Check if a validator is the proposer for the current slot.
@@ -178,20 +177,10 @@
         ----------
         justifications : Dict[Bytes32, List[Boolean]]
             A mapping from justified block root to validator vote lists.
-=======
-    def process_slot(self) -> "State":
-        """
-        Perform per-slot maintenance tasks.
-
-        If we are on the slot immediately after a block, the latest block header
-        has an empty state_root. In that case, cache the pre-block state root into
-        that header. Otherwise, no change is required.
->>>>>>> b28b501a
-
-        Returns:
-        -------
-        State
-<<<<<<< HEAD
+
+        Returns:
+        -------
+        State
             A new state with updated justification data.
         """
         # Build the flattened lists from the map, with sorted keys for deterministic order.
@@ -214,25 +203,6 @@
             update={
                 "justifications_roots": JustificationRoots(data=roots_list),
                 "justifications_validators": JustificationValidators(data=votes_list),
-=======
-            A new state with latest_block_header.state_root set if needed.
-        """
-        # If the latest block header already has a state root, no action is needed.
-        if self.latest_block_header.state_root != Bytes32.zero():
-            return self
-
-        # If the latest block header has no state root, fill it now.
-        #
-        # This occurs on the first slot after a block.
-        # - We compute the root of the current (pre-block) state.
-        # - We copy the header and set its state_root to the computed value.
-        # - We return a new state with the updated header in place.
-        return self.model_copy(
-            update={
-                "latest_block_header": self.latest_block_header.model_copy(
-                    update={"state_root": hash_tree_root(self)}
-                )
->>>>>>> b28b501a
             }
         )
 
