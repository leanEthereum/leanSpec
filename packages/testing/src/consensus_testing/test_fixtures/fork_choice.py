"""Fork choice test fixture format."""

from __future__ import annotations

from functools import lru_cache
from typing import ClassVar, List

from pydantic import model_validator

from lean_spec.subspecs.chain.config import SECONDS_PER_SLOT
from lean_spec.subspecs.containers.attestation import (
    Attestation,
    AttestationData,
    SignedAttestation,
)
from lean_spec.subspecs.containers.block.block import (
    Block,
    BlockBody,
    BlockWithAttestation,
    SignedBlockWithAttestation,
)
from lean_spec.subspecs.containers.block.types import Attestations, BlockSignatures
from lean_spec.subspecs.containers.checkpoint import Checkpoint
from lean_spec.subspecs.containers.slot import Slot
from lean_spec.subspecs.containers.state import Validators
from lean_spec.subspecs.containers.state.state import State
from lean_spec.subspecs.forkchoice import Store
from lean_spec.subspecs.koalabear import Fp
from lean_spec.subspecs.ssz import hash_tree_root
from lean_spec.subspecs.xmss.constants import PROD_CONFIG
from lean_spec.subspecs.xmss.containers import Signature
from lean_spec.subspecs.xmss.interface import TEST_SIGNATURE_SCHEME
from lean_spec.subspecs.xmss.types import HashDigestList, HashTreeOpening, Randomness
from lean_spec.types import Bytes32, Uint64

from ..keys import XmssKeyManager
from ..test_types import (
    AttestationStep,
    BlockSpec,
    BlockStep,
    ForkChoiceStep,
    SignedAttestationSpec,
    TickStep,
)
from .base import BaseConsensusFixture


@lru_cache(maxsize=1)
def _get_shared_key_manager() -> XmssKeyManager:
    """
    Get or create the shared XMSS key manager for reusing keys across tests.

    Uses functools.lru_cache to create a singleton instance that's shared
    across all test fixture generations within a session. This optimizes
    performance by reusing keys when possible.

    Returns:
        Shared XmssKeyManager instance with max_slot=10.
    """
    return XmssKeyManager(max_slot=Slot(10))


class ForkChoiceTest(BaseConsensusFixture):
    """
    Test fixture for event-driven fork choice scenarios.

    Tests the fork choice Store through a sequence of events:
    - on_tick: Time advancement
    - on_block: Block arrival
    - on_attestation: Attestation arrival (from gossip)
    - checks: Store state validation

    This tests LMD-GHOST algorithm, proposer boost, reorgs, and
    timing-sensitive behavior.

    Structure:
        anchor_state: Initial trusted state
        anchor_block: Initial trusted block
        steps: Sequence of events and checks
    """

    format_name: ClassVar[str] = "fork_choice_test"
    description: ClassVar[str] = "Tests event-driven fork choice through Store operations"

    anchor_state: State | None = None
    """
    The initial trusted consensus state.

    If not provided, the framework will use the genesis fixture from pytest.
    This allows tests to omit genesis for simpler test code while still
    allowing customization when needed.
    """

    anchor_block: Block | None = None
    """
    The initial trusted block (unsigned).

    If not provided, will be auto-generated from anchor_state's latest_block_header.
    This is typically the genesis block.
    """

    steps: List[ForkChoiceStep]
    """
    Sequence of fork choice events to process.

    Events are processed in order, with store state carrying forward.
    """

    max_slot: Slot | None = None
    """
    Maximum slot for which XMSS keys should be valid.

    If not provided, will be auto-calculated from the steps. This determines
    how many slots worth of XMSS signatures can be generated. Keys must be
    valid up to the highest slot used in any block or attestation.
    """

    @model_validator(mode="after")
    def set_anchor_block_default(self) -> ForkChoiceTest:
        """
        Auto-generate anchor_block from anchor_state if not provided.

        This creates a block from the state's latest_block_header, which is
        typically the genesis block. The state_root is set to the hash of the
        anchor_state itself.

        Note: anchor_state can be None at this point - it will be injected
        by the pytest plugin before make_fixture() is called.
        """
        if self.anchor_block is None and self.anchor_state is not None:
            self.anchor_block = Block(
                slot=self.anchor_state.latest_block_header.slot,
                proposer_index=self.anchor_state.latest_block_header.proposer_index,
                parent_root=self.anchor_state.latest_block_header.parent_root,
                state_root=hash_tree_root(self.anchor_state),
                body=BlockBody(attestations=Attestations(data=[])),
            )
        return self

    @model_validator(mode="after")
    def set_max_slot_default(self) -> ForkChoiceTest:
        """
        Auto-calculate max_slot from steps if not provided.

        Scans all steps to find the highest slot value used in blocks or
        attestations. This ensures XMSS keys are generated with sufficient
        capacity for the entire test.
        """
        if self.max_slot is None:
            max_slot_value = 0

            for step in self.steps:
                if isinstance(step, BlockStep):
                    max_slot_value = max(max_slot_value, int(step.block.slot))
                elif isinstance(step, AttestationStep):
                    max_slot_value = max(max_slot_value, int(step.attestation.message.data.slot))

            self.max_slot = Slot(max_slot_value)

        return self

    def make_fixture(self) -> ForkChoiceTest:
        """
        Generate the fixture by running the spec's Store.

        This validates the test by:
        1. Initializing Store from anchor_state and anchor_block
        2. Processing each step through Store methods (building blocks from specs as needed)
        3. Validating check assertions against Store state

        Returns:
        -------
        ForkChoiceTest
            The validated fixture (self, since steps contain the test).

        Raises:
        ------
        AssertionError
            If any step fails unexpectedly or checks don't match Store state.
        """
        # Ensure anchor_state and anchor_block are set
        assert self.anchor_state is not None, "anchor_state must be set before make_fixture"
        assert self.anchor_block is not None, "anchor_block must be set before make_fixture"
        assert self.max_slot is not None, "max_slot must be set before make_fixture"

        # Use shared key manager if it has sufficient capacity, otherwise create a new one
        # This optimizes performance by reusing keys across tests when possible
        shared_key_manager = _get_shared_key_manager()
        key_manager = (
            shared_key_manager
            if self.max_slot <= shared_key_manager.max_slot
            else XmssKeyManager(max_slot=self.max_slot, scheme=TEST_SIGNATURE_SCHEME)
        )

        # Update validator pubkeys to match key_manager's generated keys
        updated_validators = [
            validator.model_copy(update={"pubkey": key_manager[Uint64(i)].public.encode_bytes()})
            for i, validator in enumerate(self.anchor_state.validators)
        ]

        self.anchor_state = self.anchor_state.model_copy(
            update={"validators": Validators(data=updated_validators)}
        )
        self.anchor_block = self.anchor_block.model_copy(
            update={"state_root": hash_tree_root(self.anchor_state)}
        )

        # Initialize Store from anchor
        store = Store.get_forkchoice_store(
            state=self.anchor_state,
            anchor_block=self.anchor_block,
        )

        # Block registry for label-based fork creation
        # Register genesis/anchor block with implicit label
        self._block_registry: dict[str, Block] = {"genesis": self.anchor_block}

        # Process each step (immutable pattern: store = store.method())
        for i, step in enumerate(self.steps):
            try:
                if isinstance(step, TickStep):
                    # Advance time (immutable)
                    store = store.on_tick(Uint64(step.time), has_proposal=False)

                elif isinstance(step, BlockStep):
                    # Build SignedBlockWithAttestation from BlockSpec
                    signed_block = self._build_block_from_spec(
                        step.block, store, self._block_registry, key_manager
                    )

                    # Store the filled Block for serialization
                    block = signed_block.message.block
                    step._filled_block = signed_block.message

                    # Register block if it has a label
                    if step.block.label is not None:
                        if step.block.label in self._block_registry:
                            raise ValueError(
                                f"Step {i}: duplicate label '{step.block.label}' - "
                                f"labels must be unique within a test"
                            )
                        self._block_registry[step.block.label] = block

                    # Automatically advance time to block's slot before processing (immutable)
                    block_time = store.config.genesis_time + block.slot * Uint64(SECONDS_PER_SLOT)
                    store = store.on_tick(block_time, has_proposal=True)

                    # Process the block (immutable)
                    store = store.on_block(signed_block)

                elif isinstance(step, AttestationStep):
                    # Process attestation from gossip (immutable)
                    store = store.on_attestation(step.attestation, is_from_block=False)

                else:
                    raise ValueError(f"Step {i}: unknown step type {type(step).__name__}")

                # Validate checks if provided
                if step.checks is not None:
                    step.checks.fill_hash_from_label(self._block_registry)
                    step.checks.validate_against_store(
                        store, step_index=i, block_registry=self._block_registry
                    )

            except Exception as e:
                if step.valid:
                    # Expected to succeed but failed
                    raise AssertionError(
                        f"Step {i} ({type(step).__name__}) failed unexpectedly: {e}"
                    ) from e
                # Expected to fail, continue
                continue

            # If we expected failure but succeeded, that's an error
            if not step.valid:
                raise AssertionError(
                    f"Step {i} ({type(step).__name__}) succeeded but expected failure"
                )

        # Return self (fixture is already complete)
        return self

    def _build_block_from_spec(
        self,
        spec: BlockSpec,
        store: Store,
        block_registry: dict[str, Block],
        key_manager: XmssKeyManager,
    ) -> SignedBlockWithAttestation:
        """
        Build a full SignedBlockWithAttestation from a lightweight BlockSpec.

        This method combines:
            - spec logic (via the state block building logic),
            - test-specific logic (label resolution and signing),
        to produce a complete signed block.

        Parameters
        ----------
        spec : BlockSpec
            The lightweight block specification.
        store : Store
            The fork choice store (used to get head state and latest justified).
        block_registry : dict[str, Block]
            Registry of labeled blocks for fork creation.
        key_manager : XmssKeyManager
            Key manager for signing attestations.

        Returns:
        -------
        SignedBlockWithAttestation
            A complete signed block ready for processing.
        """
<<<<<<< HEAD
        # Determine proposer index
        proposer_index = spec.proposer_index or ValidatorIndex(
            int(spec.slot) % store.states[store.head].validators.count
=======
        # Determine proposer
        if spec.proposer_index is None:
            validator_count = store.states[store.head].validators.count
            proposer_index = Uint64(int(spec.slot) % int(validator_count))
        else:
            proposer_index = spec.proposer_index

        # Resolve parent block if parent_label is specified
        if spec.parent_label is not None:
            if spec.parent_label not in block_registry:
                raise ValueError(
                    f"parent_label '{spec.parent_label}' not found - "
                    f"available labels: {list(block_registry.keys())}"
                )
            parent_block = block_registry[spec.parent_label]
            parent_root = hash_tree_root(parent_block)

            # Get state at the parent block
            if parent_root not in store.states:
                raise ValueError(
                    f"parent_label '{spec.parent_label}' (root=0x{parent_root.hex()[:16]}...) "
                    f"has no state in store - cannot build on this fork"
                )
            parent_state = store.states[parent_root]

            # Advance state to the new block's slot
            temp_state = parent_state.process_slots(spec.slot)
        else:
            # Default: build on current head
            head_state = store.states[store.head]
            temp_state = head_state.process_slots(spec.slot)
            parent_root = hash_tree_root(temp_state.latest_block_header)

        # Prepare attestations from spec if provided
        attestations = []
        attestation_signatures = []
        if spec.attestations is not None:
            for attestation in spec.attestations:
                if isinstance(attestation, SignedAttestationSpec):
                    # Use the parent state's latest_justified for source checkpoint
                    parent_state = store.states[parent_root]
                    signed_attestation = self._build_signed_attestation_from_spec(
                        attestation, block_registry, parent_state
                    )
                    # Extract the Attestation message and signature
                    attestations.append(signed_attestation.message)
                    attestation_signatures.append(signed_attestation.signature)
                else:
                    # Already a SignedAttestation, extract the message
                    attestations.append(attestation.message)
                    attestation_signatures.append(attestation.signature)

        # Build block with collected attestations
        body = BlockBody(attestations=Attestations(data=attestations))

        # Create temporary block for dry-run
        temp_block = Block(
            slot=spec.slot,
            proposer_index=proposer_index,
            parent_root=parent_root,
            state_root=Bytes32.zero(),
            body=body,
>>>>>>> 6bfdbfc8
        )

        # Resolve parent root from label or default to head
        parent_root = self._resolve_parent_root(spec, store, block_registry)

        # Build attestations from spec
        attestations = self._build_attestations_from_spec(spec, store, block_registry, parent_root)

        # Use State.build_block for core block building (pure spec logic)
        parent_state = store.states[parent_root]
        final_block, _ = parent_state.build_block(
            slot=spec.slot,
            proposer_index=proposer_index,
            parent_root=parent_root,
            attestations=attestations,
        )

        # Create proposer attestation for this block
        block_root = hash_tree_root(final_block)
        proposer_attestation = Attestation(
            validator_id=proposer_index,
            data=AttestationData(
                slot=spec.slot,
                head=Checkpoint(root=block_root, slot=spec.slot),
                target=Checkpoint(root=block_root, slot=spec.slot),
                source=Checkpoint(root=parent_root, slot=parent_state.latest_block_header.slot),
            ),
        )

        # Sign all attestations and the proposer attestation
        signature_list = [key_manager.sign_attestation(att) for att in attestations]
        signature_list.append(key_manager.sign_attestation(proposer_attestation))

        return SignedBlockWithAttestation(
            message=BlockWithAttestation(
                block=final_block,
                proposer_attestation=proposer_attestation,
            ),
            signature=BlockSignatures(data=signature_list),
        )

    def _resolve_parent_root(
        self,
        spec: BlockSpec,
        store: Store,
        block_registry: dict[str, Block],
    ) -> Bytes32:
        """
        Resolve parent root from BlockSpec.
            - If parent_label is specified, look it up in the registry.
            - Otherwise, default to the current head's parent.
        """
        # Fast path: no label means build on current head.
        if not (label := spec.parent_label):
            return store.head

        # Label was provided: look up the block in the registry.
        if not (parent_block := block_registry.get(label)):
            raise ValueError(f"Parent label '{label}' not found. Available: {list(block_registry)}")

        # Compute the SSZ root of the parent block.
        #
        # This root serves as both:
        # - The key to look up the parent's post-state in the store
        # - The value to place in the new block's `parent_root` field
        parent_root = hash_tree_root(parent_block)

        # Verify the parent's state exists in the store.
        #
        # Building a block requires the parent's post-state to:
        # - Advance slots via `process_slots()`
        # - Apply the new block via `process_block()`
        #
        # If the state is missing, we cannot proceed.
        if parent_root not in store.states:
            raise ValueError(
                f"Parent '{label}' (root=0x{parent_root.hex()[:16]}...) "
                "has no state in store - cannot build on this fork"
            )

        return parent_root

    def _build_attestations_from_spec(
        self,
        spec: BlockSpec,
        store: Store,
        block_registry: dict[str, Block],
        parent_root: Bytes32,
    ) -> list[Attestation]:
        """Build attestations list from BlockSpec."""
        if spec.attestations is None:
            return []

        parent_state = store.states[parent_root]
        attestations = []

        for att_spec in spec.attestations:
            if isinstance(att_spec, SignedAttestationSpec):
                signed_att = self._build_signed_attestation_from_spec(
                    att_spec, block_registry, parent_state
                )
                attestations.append(signed_att.message)
            else:
                attestations.append(att_spec.message)

        return attestations

    def _build_signed_attestation_from_spec(
        self,
        spec: SignedAttestationSpec,
        block_registry: dict[str, Block],
        state: State,
    ) -> SignedAttestation:
        """
        Build a SignedAttestation from a SignedAttestationSpec.

        Parameters
        ----------
        spec : SignedAttestationSpec
            The attestation specification to resolve.
        block_registry : dict[str, Block]
            Registry of labeled blocks for resolving target_root_label.
        state : State
            The state to get latest_justified checkpoint from.

        Returns:
        -------
        SignedAttestation
            The resolved signed attestation.
        """
        # Resolve target checkpoint from label
        if spec.target_root_label not in block_registry:
            raise ValueError(
                f"target_root_label '{spec.target_root_label}' not found - "
                f"available labels: {list(block_registry.keys())}"
            )
        target_block = block_registry[spec.target_root_label]
        target_root = hash_tree_root(target_block)
        target_checkpoint = Checkpoint(root=target_root, slot=spec.target_slot)

        # Derive head = target
        head_checkpoint = target_checkpoint

        # Derive source from state's latest justified checkpoint
        source_checkpoint = state.latest_justified

        # Create attestation
        attestation = Attestation(
            validator_id=spec.validator_id,
            data=AttestationData(
                slot=spec.slot,
                head=head_checkpoint,
                target=target_checkpoint,
                source=source_checkpoint,
            ),
        )

        # Create signed attestation
        return SignedAttestation(
            message=attestation,
            signature=(
                spec.signature
                or Signature(
                    path=HashTreeOpening(siblings=HashDigestList(data=[])),
                    rho=Randomness(data=[Fp(0) for _ in range(PROD_CONFIG.RAND_LEN_FE)]),
                    hashes=HashDigestList(data=[]),
                )
            ),
        )<|MERGE_RESOLUTION|>--- conflicted
+++ resolved
@@ -311,74 +311,9 @@
         SignedBlockWithAttestation
             A complete signed block ready for processing.
         """
-<<<<<<< HEAD
         # Determine proposer index
         proposer_index = spec.proposer_index or ValidatorIndex(
             int(spec.slot) % store.states[store.head].validators.count
-=======
-        # Determine proposer
-        if spec.proposer_index is None:
-            validator_count = store.states[store.head].validators.count
-            proposer_index = Uint64(int(spec.slot) % int(validator_count))
-        else:
-            proposer_index = spec.proposer_index
-
-        # Resolve parent block if parent_label is specified
-        if spec.parent_label is not None:
-            if spec.parent_label not in block_registry:
-                raise ValueError(
-                    f"parent_label '{spec.parent_label}' not found - "
-                    f"available labels: {list(block_registry.keys())}"
-                )
-            parent_block = block_registry[spec.parent_label]
-            parent_root = hash_tree_root(parent_block)
-
-            # Get state at the parent block
-            if parent_root not in store.states:
-                raise ValueError(
-                    f"parent_label '{spec.parent_label}' (root=0x{parent_root.hex()[:16]}...) "
-                    f"has no state in store - cannot build on this fork"
-                )
-            parent_state = store.states[parent_root]
-
-            # Advance state to the new block's slot
-            temp_state = parent_state.process_slots(spec.slot)
-        else:
-            # Default: build on current head
-            head_state = store.states[store.head]
-            temp_state = head_state.process_slots(spec.slot)
-            parent_root = hash_tree_root(temp_state.latest_block_header)
-
-        # Prepare attestations from spec if provided
-        attestations = []
-        attestation_signatures = []
-        if spec.attestations is not None:
-            for attestation in spec.attestations:
-                if isinstance(attestation, SignedAttestationSpec):
-                    # Use the parent state's latest_justified for source checkpoint
-                    parent_state = store.states[parent_root]
-                    signed_attestation = self._build_signed_attestation_from_spec(
-                        attestation, block_registry, parent_state
-                    )
-                    # Extract the Attestation message and signature
-                    attestations.append(signed_attestation.message)
-                    attestation_signatures.append(signed_attestation.signature)
-                else:
-                    # Already a SignedAttestation, extract the message
-                    attestations.append(attestation.message)
-                    attestation_signatures.append(attestation.signature)
-
-        # Build block with collected attestations
-        body = BlockBody(attestations=Attestations(data=attestations))
-
-        # Create temporary block for dry-run
-        temp_block = Block(
-            slot=spec.slot,
-            proposer_index=proposer_index,
-            parent_root=parent_root,
-            state_root=Bytes32.zero(),
-            body=body,
->>>>>>> 6bfdbfc8
         )
 
         # Resolve parent root from label or default to head
